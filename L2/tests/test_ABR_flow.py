from copyreg import constructor
import pytest
import ABR_data
import time
import asyncio
from starkware.cairo.lang.version import __version__ as STARKNET_VERSION
from starkware.starknet.business_logic.state.state import BlockInfo
from utils import Signer, build_asset_properties, str_to_felt, hash_order, assert_event_emitted, assert_events_emitted, to64x61, convertTo64x61, assert_revert
from helpers import StarknetService, ContractType, AccountFactory
from starkware.starknet.business_logic.execution.objects import OrderedEvent
from starkware.starknet.public.abi import get_selector_from_name

admin1_signer = Signer(123456789987654321)
admin2_signer = Signer(123456789987654322)
alice_signer = Signer(123456789987654323)
bob_signer = Signer(123456789987654324)


maker_trading_fees = to64x61(0.0002 * 0.97)
taker_trading_fees = to64x61(0.0005 * 0.97)

BTC_ID = str_to_felt("32f0406jz7qj8")
USDC_ID = str_to_felt("fghj3am52qpzsib")
BTC_USD_ID = str_to_felt("gecn2j0cm45sz")

L1_dummy_address = 0x01234567899876543210


@pytest.fixture(scope='module')
def event_loop():
    return asyncio.new_event_loop()


@pytest.fixture(scope='module')
async def abr_factory(starknet_service: StarknetService):

    admin1 = await starknet_service.deploy(
        ContractType.Account, 
        [admin1_signer.public_key]
    )

    admin2 = await starknet_service.deploy(
        ContractType.Account, 
        [admin2_signer.public_key]
    )

    adminAuth = await starknet_service.deploy(
        ContractType.AdminAuth, 
        [admin1.contract_address, 0x0]
    )
    registry = await starknet_service.deploy(
        ContractType.AuthorizedRegistry, 
        [adminAuth.contract_address]
    )

    account_factory = AccountFactory(
        starknet_service,
        L1_dummy_address,
        registry.contract_address,
        1
    )

    alice = await account_factory.deploy_ZKX_account(alice_signer.public_key)
    bob = await account_factory.deploy_ZKX_account(bob_signer.public_key)

    timestamp = int(time.time())

    starknet_service.starknet.state.state.block_info = BlockInfo(
        block_number=1, 
        block_timestamp=timestamp,
        gas_price=starknet_service.starknet.state.state.block_info.gas_price,
        sequencer_address=starknet_service.starknet.state.state.block_info.sequencer_address,
        starknet_version = STARKNET_VERSION
    )

    fees = await starknet_service.deploy(
        ContractType.TradingFees, 
        [registry.contract_address, 1]
    )
    asset = await starknet_service.deploy(
        ContractType.Asset, 
        [registry.contract_address, 1]
    )
    fixed_math = await starknet_service.deploy(
        ContractType.Math_64x61, 
        []
    )
    holding = await starknet_service.deploy(
        ContractType.Holding, 
        [registry.contract_address, 1]
    )
    feeBalance = await starknet_service.deploy(
        ContractType.FeeBalance, 
        [registry.contract_address, 1]
    )
    market = await starknet_service.deploy(
        ContractType.Markets, 
        [registry.contract_address, 1]
    )
    liquidityFund = await starknet_service.deploy(
        ContractType.LiquidityFund, 
        [registry.contract_address, 1]
    )
    insurance = await starknet_service.deploy(
        ContractType.InsuranceFund, 
        [registry.contract_address, 1]
    )
    emergency = await starknet_service.deploy(
        ContractType.EmergencyFund, 
        [registry.contract_address, 1]
    )
    trading = await starknet_service.deploy(
        ContractType.Trading, 
        [registry.contract_address, 1]
    )
    feeDiscount = await starknet_service.deploy(
        ContractType.FeeDiscount, 
        [registry.contract_address, 1]
    )
    accountRegistry = await starknet_service.deploy(
        ContractType.AccountRegistry, 
        [registry.contract_address, 1]
    )
    abr = await starknet_service.deploy(
        ContractType.ABR, 
        [registry.contract_address, 1]
    )
    abr_fund = await starknet_service.deploy(
        ContractType.ABRFund, 
        [registry.contract_address, 1]
    )
    abr_payment = await starknet_service.deploy(
        ContractType.ABRPayment, 
        [registry.contract_address, 1]
    )
    marketPrices = await starknet_service.deploy(
        ContractType.MarketPrices, 
        [registry.contract_address, 1]
    )
    liquidate = await starknet_service.deploy(
        ContractType.Liquidate, 
        [registry.contract_address, 1]
    )
    hightide = await starknet_service.deploy(ContractType.HighTide, [registry.contract_address, 1])
    trading_stats = await starknet_service.deploy(ContractType.TradingStats, [registry.contract_address, 1])
    user_stats = await starknet_service.deploy(ContractType.UserStats, [registry.contract_address, 1])

    # Access 1 allows adding and removing assets from the system
    await admin1_signer.send_transaction(admin1, adminAuth.contract_address, 'update_admin_mapping', [admin1.contract_address, 1, 1])

    # Access 2 allows adding trusted contracts to the registry
    await admin1_signer.send_transaction(admin1, adminAuth.contract_address, 'update_admin_mapping', [admin1.contract_address, 2, 1])

    # Access 3 allows adding trusted contracts to the registry
    await admin1_signer.send_transaction(admin1, adminAuth.contract_address, 'update_admin_mapping', [admin1.contract_address, 3, 1])
    await admin1_signer.send_transaction(admin1, adminAuth.contract_address, 'update_admin_mapping', [admin1.contract_address, 4, 1])
    await admin1_signer.send_transaction(admin1, adminAuth.contract_address, 'update_admin_mapping', [admin1.contract_address, 5, 1])

    # Update contract addresses in registry
    await admin1_signer.send_transaction(admin1, registry.contract_address, 'update_contract_registry', [1, 1, asset.contract_address])
    await admin1_signer.send_transaction(admin1, registry.contract_address, 'update_contract_registry', [2, 1, market.contract_address])
    await admin1_signer.send_transaction(admin1, registry.contract_address, 'update_contract_registry', [3, 1, feeDiscount.contract_address])
    await admin1_signer.send_transaction(admin1, registry.contract_address, 'update_contract_registry', [4, 1, fees.contract_address])
    await admin1_signer.send_transaction(admin1, registry.contract_address, 'update_contract_registry', [5, 1, trading.contract_address])
    await admin1_signer.send_transaction(admin1, registry.contract_address, 'update_contract_registry', [6, 1, feeBalance.contract_address])
    await admin1_signer.send_transaction(admin1, registry.contract_address, 'update_contract_registry', [7, 1, holding.contract_address])
    await admin1_signer.send_transaction(admin1, registry.contract_address, 'update_contract_registry', [8, 1, emergency.contract_address])
    await admin1_signer.send_transaction(admin1, registry.contract_address, 'update_contract_registry', [9, 1, liquidityFund.contract_address])
    await admin1_signer.send_transaction(admin1, registry.contract_address, 'update_contract_registry', [10, 1, insurance.contract_address])
    await admin1_signer.send_transaction(admin1, registry.contract_address, 'update_contract_registry', [14, 1, accountRegistry.contract_address])
    await admin1_signer.send_transaction(admin1, registry.contract_address, 'update_contract_registry', [17, 1, abr.contract_address])
    await admin1_signer.send_transaction(admin1, registry.contract_address, 'update_contract_registry', [18, 1, abr_fund.contract_address])
    await admin1_signer.send_transaction(admin1, registry.contract_address, 'update_contract_registry', [19, 1, abr_payment.contract_address])
    await admin1_signer.send_transaction(admin1, registry.contract_address, 'update_contract_registry', [20, 1, admin1.contract_address])
    await admin1_signer.send_transaction(admin1, registry.contract_address, 'update_contract_registry', [11, 1, liquidate.contract_address])
    await admin1_signer.send_transaction(admin1, registry.contract_address, 'update_contract_registry', [21, 1, marketPrices.contract_address])
    await admin1_signer.send_transaction(admin1, registry.contract_address, 'update_contract_registry', [24, 1, hightide.contract_address])
    await admin1_signer.send_transaction(admin1, registry.contract_address, 'update_contract_registry', [25, 1, trading_stats.contract_address])
    await admin1_signer.send_transaction(admin1, registry.contract_address, 'update_contract_registry', [26, 1, user_stats.contract_address])

    # Add base fee and discount in Trading Fee contract
    base_fee_maker1 = to64x61(0.0002)
    base_fee_taker1 = to64x61(0.0005)
    await admin1_signer.send_transaction(admin1, fees.contract_address, 'update_base_fees', [1, 0, base_fee_maker1, base_fee_taker1])
    base_fee_maker2 = to64x61(0.00015)
    base_fee_taker2 = to64x61(0.0004)
    await admin1_signer.send_transaction(admin1, fees.contract_address, 'update_base_fees', [2, 1000, base_fee_maker2, base_fee_taker2])
    base_fee_maker3 = to64x61(0.0001)
    base_fee_taker3 = to64x61(0.00035)
    await admin1_signer.send_transaction(admin1, fees.contract_address, 'update_base_fees', [3, 5000, base_fee_maker3, base_fee_taker3])
    discount1 = to64x61(0.03)
    await admin1_signer.send_transaction(admin1, fees.contract_address, 'update_discount', [1, 0, discount1])
    discount2 = to64x61(0.05)
    await admin1_signer.send_transaction(admin1, fees.contract_address, 'update_discount', [2, 1000, discount2])
    discount3 = to64x61(0.1)
    await admin1_signer.send_transaction(admin1, fees.contract_address, 'update_discount', [3, 5000, discount3])

    # Add BTC asset
    BTC_settings = build_asset_properties(
        id = BTC_ID,
        asset_version = 0,
        ticker = str_to_felt("BTC"),
        short_name = str_to_felt("Bitcoin"),
<<<<<<< HEAD
        tradable = 1,
        collateral = 0,
=======
        is_tradable = 1,
        is_collateral = 0,
>>>>>>> bfb568f1
        token_decimal = 8
    )
    await admin1_signer.send_transaction(admin1, asset.contract_address, 'add_asset', BTC_settings)

    # Add USDC asset
    USDC_settings = build_asset_properties(
        id = USDC_ID,
        asset_version = 0,
        ticker = str_to_felt("USDC"),
        short_name = str_to_felt("USDC"),
<<<<<<< HEAD
        tradable = 0,
        collateral = 1,
=======
        is_tradable = 0,
        is_collateral = 1,
>>>>>>> bfb568f1
        token_decimal = 6
    )
    await admin1_signer.send_transaction(admin1, asset.contract_address, 'add_asset', USDC_settings)

    # Add markets
    await admin1_signer.send_transaction(admin1, market.contract_address, 'add_market', [
        BTC_USD_ID, # market id
        BTC_ID, # asset id
        USDC_ID, # collateral id
        to64x61(10), # leverage
        1, # is_tradable
        0, # is_archived
        10, # ttl
        1, 1, 10, to64x61(1), to64x61(10), to64x61(10), 1, 1, 1, 100, 1000, 10000
    ])

    # Fund the Holding contract
    await admin1_signer.send_transaction(admin1, holding.contract_address, 'fund', [USDC_ID, to64x61(1000000)])

    # Fund the Liquidity fund contract
    await admin1_signer.send_transaction(admin1, liquidityFund.contract_address, 'fund', [USDC_ID, to64x61(1000000)])

    # Fund ABR fund contract
    await admin1_signer.send_transaction(admin1, abr_fund.contract_address, 'fund', [BTC_USD_ID, to64x61(1000000)])

    # Set the balance of admin1 and admin2
    #await admin1_signer.send_transaction(admin1, admin1.contract_address, 'set_balance', [USDC_ID, to64x61(1000000)])

    btc_perp_spot_64x61 = convertTo64x61(ABR_data.btc_perp_spot)
    btc_perp_64x61 = convertTo64x61(ABR_data.btc_perp)

    # Add accounts to Account Registry
    await admin1_signer.send_transaction(admin1, accountRegistry.contract_address, 'add_to_account_registry', [alice.contract_address])
    await admin1_signer.send_transaction(admin1, accountRegistry.contract_address, 'add_to_account_registry', [bob.contract_address])

    return (starknet_service.starknet, admin1, trading, fixed_math, alice, 
        bob, abr, abr_fund, abr_payment, btc_perp_spot_64x61, btc_perp_64x61, timestamp, admin2)

@pytest.mark.asyncio
async def test_fund_called_by_non_authorized_address(abr_factory):
    starknet, admin1, trading, fixed_math, alice, bob, abr, abr_fund, abr_payment, btc_spot, btc_perp, initial_timestamp, admin2 = abr_factory

    amount = to64x61(1000000)
    await assert_revert(
        admin2_signer.send_transaction(admin2, abr_fund.contract_address, "fund", [BTC_USD_ID, amount]),
        reverted_with="FundLib: Unauthorized call to manage funds"
    )

@pytest.mark.asyncio
async def test_fund_called_by_authorized_address(abr_factory):
    starknet, admin1, trading, fixed_math, alice, bob, abr, abr_fund, abr_payment, btc_spot, btc_perp, initial_timestamp, admin2 = abr_factory

    amount = to64x61(1000000)
    abr_fund_balance_before = await abr_fund.balance(BTC_USD_ID).call()
    fund_tx = await admin1_signer.send_transaction(admin1, abr_fund.contract_address, "fund", [BTC_USD_ID, amount])

    assert_event_emitted(
        fund_tx,
        from_address=abr_fund.contract_address,
        name="fund_ABR_called",
        data=[
            BTC_USD_ID,
            amount
        ]
    )

    abr_fund_balance = await abr_fund.balance(BTC_USD_ID).call()
    assert abr_fund_balance.result.amount == abr_fund_balance_before.result.amount + amount

@pytest.mark.asyncio
async def test_defund_called_by_non_authorized_address(abr_factory):
    starknet, admin1, trading, fixed_math, alice, bob, abr, abr_fund, abr_payment, btc_spot, btc_perp, initial_timestamp, admin2 = abr_factory

    amount = to64x61(500000)
    abr_fund_balance_before = await abr_fund.balance(BTC_USD_ID).call()
    await assert_revert(
        admin2_signer.send_transaction(admin2, abr_fund.contract_address, "defund", [BTC_USD_ID, amount]),
        reverted_with="FundLib: Unauthorized call to manage funds"
    )

    abr_fund_balance = await abr_fund.balance(BTC_USD_ID).call()
    assert abr_fund_balance.result.amount == abr_fund_balance_before.result.amount 

@pytest.mark.asyncio
async def test_defund_called_by_authorized_address(abr_factory):
    starknet, admin1, trading, fixed_math, alice, bob, abr, abr_fund, abr_payment, btc_spot, btc_perp, initial_timestamp, admin2 = abr_factory

    amount = to64x61(500000)
    abr_fund_balance_before = await abr_fund.balance(BTC_USD_ID).call()
    defund_tx = await admin1_signer.send_transaction(admin1, abr_fund.contract_address, "defund", [BTC_USD_ID, amount])

    assert_event_emitted(
        defund_tx,
        from_address=abr_fund.contract_address,
        name="defund_ABR_called",
        data=[
            BTC_USD_ID,
            amount
        ]
    )

    abr_fund_balance = await abr_fund.balance(BTC_USD_ID).call()
    assert abr_fund_balance.result.amount == abr_fund_balance_before.result.amount - amount


@pytest.mark.asyncio
async def test_abr_payments(abr_factory):
    starknet, admin1, trading, fixed_math, alice, bob, abr, abr_fund, abr_payment, btc_spot, btc_perp, initial_timestamp, admin2 = abr_factory

    alice_balance = to64x61(50000)
    bob_balance = to64x61(50000)

    await admin1_signer.send_transaction(admin1, alice.contract_address, 'set_balance', [USDC_ID, alice_balance])
    await admin1_signer.send_transaction(admin1, bob.contract_address, 'set_balance', [USDC_ID, bob_balance])

    ####### Opening of Orders #######
    size = to64x61(1)
    marketID_1 = BTC_USD_ID

    order_id_1 = str_to_felt("343uofdsjnv")
    assetID_1 = BTC_ID
    collateralID_1 = USDC_ID
    price1 = to64x61(40900)
    stopPrice1 = 0
    orderType1 = 0
    position1 = to64x61(1)
    direction1 = 0
    closeOrder1 = 0
    parentOrder1 = 0
    leverage1 = to64x61(1)
    liquidatorAddress1 = 0

    order_id_2 = str_to_felt("wer4iljerw")
    assetID_2 = BTC_ID
    collateralID_2 = USDC_ID
    price2 = to64x61(40900)
    stopPrice2 = 0
    orderType2 = 0
    position2 = to64x61(1)
    direction2 = 1
    closeOrder2 = 0
    parentOrder2 = 0
    leverage2 = to64x61(1)
    liquidatorAddress2 = 0

    execution_price1 = to64x61(40900)

    hash_computed1 = hash_order(order_id_1, assetID_1, collateralID_1,
                                price1, stopPrice1, orderType1, position1, direction1, closeOrder1, leverage1)
    hash_computed2 = hash_order(order_id_2, assetID_2, collateralID_2,
                                price2, stopPrice2, orderType2, position2, direction2, closeOrder2, leverage2)

    signed_message1 = alice_signer.sign(hash_computed1)
    signed_message2 = bob_signer.sign(hash_computed2)

    await admin1_signer.send_transaction(admin1, trading.contract_address, "execute_batch", [
        size,
        execution_price1,
        marketID_1,
        2,
        alice.contract_address, signed_message1[0], signed_message1[
            1], order_id_1, assetID_1, collateralID_1, price1, stopPrice1, orderType1, position1, direction1, closeOrder1, leverage1, liquidatorAddress1, 0,
        bob.contract_address, signed_message2[0], signed_message2[
            1], order_id_2, assetID_1, collateralID_2, price2, stopPrice2, orderType2, position2, direction2, closeOrder2, leverage2, liquidatorAddress2, 1,
    ])

    alice_balance = await alice.get_balance(USDC_ID).call()
    bob_balance = await bob.get_balance(USDC_ID).call()
    abr_fund_balance = await abr_fund.balance(BTC_USD_ID).call()

    arguments = [BTC_USD_ID, 480] + btc_spot + [480]+btc_perp

    abr_cairo = await admin1_signer.send_transaction(admin1, abr.contract_address, 'calculate_abr', arguments)

    abr_result = await abr.get_abr_value(BTC_USD_ID).call()

    abr_to_pay = await fixed_math.Math64x61_mul(abr_result.result.price, abr_result.result.abr).call()
    

    abr_tx = await admin1_signer.send_transaction(admin1, abr_payment.contract_address, "pay_abr", [2, alice.contract_address, bob.contract_address])

    
    assert_events_emitted_from_all_calls(
        abr_tx,
        [
            [0, abr_fund.contract_address, 'withdraw_ABR_called', [alice.contract_address, marketID_1, abr_to_pay.result.res, initial_timestamp]],
            [1, alice.contract_address, 'transferred_abr', [marketID_1, abr_to_pay.result.res, initial_timestamp]],
            [2, abr_payment.contract_address, 'abr_payment_called_user_position', [marketID_1, alice.contract_address, initial_timestamp]],
            [3, bob.contract_address, 'transferred_from_abr', [marketID_1, abr_to_pay.result.res, initial_timestamp]],
            [4, abr_fund.contract_address, 'deposit_ABR_called', [bob.contract_address, marketID_1, abr_to_pay.result.res, initial_timestamp]],
            [5, abr_payment.contract_address, 'abr_payment_called_user_position', [marketID_1, bob.contract_address, initial_timestamp]]
        ]
    )
    

    alice_balance_after = await alice.get_balance(USDC_ID).call()
    bob_balance_after = await bob.get_balance(USDC_ID).call()
    abr_fund_balance_after = await abr_fund.balance(BTC_USD_ID).call()

    assert alice_balance.result.res == alice_balance_after.result.res - abr_to_pay.result.res
    assert bob_balance.result.res == bob_balance_after.result.res + abr_to_pay.result.res
    assert abr_fund_balance.result.amount == abr_fund_balance_after.result.amount


@pytest.mark.asyncio
async def test_will_not_charge_abr_twice_under_8_hours(abr_factory):
    starknet, admin1, trading, fixed_math, alice, bob, abr, abr_fund, abr_payment, btc_spot, btc_perp, initial_timestamp, admin2 = abr_factory

    alice_balance_before = await alice.get_balance(USDC_ID).call()
    bob_balance_before = await bob.get_balance(USDC_ID).call()

    await admin1_signer.send_transaction(admin1, abr_payment.contract_address, "pay_abr", [2, alice.contract_address, bob.contract_address])

    alice_balance_after = await alice.get_balance(USDC_ID).call()
    bob_balance_after = await bob.get_balance(USDC_ID).call()

    assert alice_balance_before.result.res == alice_balance_after.result.res
    assert bob_balance_before.result.res == bob_balance_after.result.res


@pytest.mark.asyncio
async def test_will_charge_abr_after_8_hours(abr_factory):
    starknet, admin1, trading, fixed_math, alice, bob, abr, abr_fund, abr_payment, btc_spot, btc_perp, initial_timestamp, admin2 = abr_factory

    timestamp = int(time.time()) + 28810

    starknet.state.state.block_info = BlockInfo(
        block_number=1, block_timestamp=timestamp, gas_price=starknet.state.state.block_info.gas_price,
        sequencer_address=starknet.state.state.block_info.sequencer_address,
        starknet_version = STARKNET_VERSION
    )

    alice_balance = await alice.get_balance(USDC_ID).call()
    bob_balance = await bob.get_balance(USDC_ID).call()
    abr_fund_balance = await abr_fund.balance(BTC_USD_ID).call()

    arguments = [BTC_USD_ID, 480] + btc_spot + [480]+btc_perp

    abr_cairo = await admin1_signer.send_transaction(admin1, abr.contract_address, 'calculate_abr', arguments)
    abr_result = await abr.get_abr_value(BTC_USD_ID).call()

    abr_to_pay = await fixed_math.Math64x61_mul(abr_result.result.price, abr_result.result.abr).call()
    abr_tx = await admin1_signer.send_transaction(admin1, abr_payment.contract_address, "pay_abr", [2, alice.contract_address, bob.contract_address])
    
    marketID_1 = BTC_USD_ID

    assert_events_emitted_from_all_calls(
        abr_tx,
        [
            [0, abr_fund.contract_address, 'withdraw_ABR_called', [alice.contract_address, marketID_1, abr_to_pay.result.res, timestamp]],
            [1, alice.contract_address, 'transferred_abr', [marketID_1, abr_to_pay.result.res, timestamp]],
            [2, abr_payment.contract_address, 'abr_payment_called_user_position', [marketID_1, alice.contract_address, timestamp]],
            [3, bob.contract_address, 'transferred_from_abr', [marketID_1, abr_to_pay.result.res, timestamp]],
            [4, abr_fund.contract_address, 'deposit_ABR_called', [bob.contract_address, marketID_1, abr_to_pay.result.res, timestamp]],
            [5, abr_payment.contract_address, 'abr_payment_called_user_position', [marketID_1, bob.contract_address, timestamp]]
        ]
    )
  
    
    alice_balance_after = await alice.get_balance(USDC_ID).call()
    bob_balance_after = await bob.get_balance(USDC_ID).call()
    abr_fund_balance_after = await abr_fund.balance(BTC_USD_ID).call()

    assert alice_balance.result.res == alice_balance_after.result.res - abr_to_pay.result.res
    assert bob_balance.result.res == bob_balance_after.result.res + abr_to_pay.result.res
    assert abr_fund_balance.result.amount == abr_fund_balance_after.result.amount

def assert_events_emitted_from_all_calls(tx_exec_info, events):
    """Assert events are fired with correct data."""
    for event in events:
        order, from_address, name, data = event
        event_obj = OrderedEvent(
            order=order,
            keys=[get_selector_from_name(name)],
            data=data,
        )

        base = tx_exec_info.call_info.internal_calls[0]
        if event_obj in base.events and from_address == base.contract_address:
            return

        try:
            internal_calls = base.internal_calls
            for base2 in internal_calls:
                if event_obj in base2.events and from_address == base2.contract_address:
                    return
        except IndexError:
            pass

        raise BaseException("Event not fired or not fired correctly")<|MERGE_RESOLUTION|>--- conflicted
+++ resolved
@@ -201,13 +201,8 @@
         asset_version = 0,
         ticker = str_to_felt("BTC"),
         short_name = str_to_felt("Bitcoin"),
-<<<<<<< HEAD
-        tradable = 1,
-        collateral = 0,
-=======
         is_tradable = 1,
         is_collateral = 0,
->>>>>>> bfb568f1
         token_decimal = 8
     )
     await admin1_signer.send_transaction(admin1, asset.contract_address, 'add_asset', BTC_settings)
@@ -218,13 +213,8 @@
         asset_version = 0,
         ticker = str_to_felt("USDC"),
         short_name = str_to_felt("USDC"),
-<<<<<<< HEAD
-        tradable = 0,
-        collateral = 1,
-=======
         is_tradable = 0,
         is_collateral = 1,
->>>>>>> bfb568f1
         token_decimal = 6
     )
     await admin1_signer.send_transaction(admin1, asset.contract_address, 'add_asset', USDC_settings)
