--- conflicted
+++ resolved
@@ -299,24 +299,7 @@
         short_name, 
         tradable, 
         collateral, 
-<<<<<<< HEAD
         token_decimal
-    ]
-=======
-        token_decimal, 
-        metadata_id, 
-        tick_size, 
-        step_size, 
-        minimum_order_size,
-        minimum_leverage,
-        maximum_leverage,
-        currently_allowed_leverage,
-        maintenance_margin_fraction,
-        initial_margin_fraction,
-        incremental_initial_margin_fraction,
-        incremental_position_size,
-        baseline_position_size,
-        maximum_position_size
     ]
 
 def print_parsed_positions(pos_array):
@@ -336,5 +319,4 @@
         print("collateral #", i)
         print("collateral_id: ", felt_to_str(coll_array[i].assetID))
         print("balance: ", from64x61(coll_array[i].balance))
-        print("\n")
->>>>>>> 8a8c9fd5
+        print("\n")