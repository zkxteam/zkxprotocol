--- conflicted
+++ resolved
@@ -15,9 +15,8 @@
     calculate_transaction_hash_common,
     calculate_declare_transaction_hash
 )
+
 from starkware.starknet.business_logic.execution.objects import OrderedEvent
-import random
-import string
 
 MAX_UINT256 = (2**128 - 1, 2**128 - 1)
 
@@ -59,6 +58,7 @@
     Starkway = 27
     Settings = 28
 
+
 class ManagerAction:
     MasterAdmin = 0
     ManageAssets = 1
@@ -71,6 +71,7 @@
     ManageHighTide = 8
     ManageSettings = 9
 
+
 def from64x61(num: int) -> int:
     res = num
     if num > PRIME_HALF:
@@ -91,21 +92,13 @@
         result.append(to64x61(n))
     return result
 
-<<<<<<< HEAD
-
-def str_to_felt(text):
-    b_text = bytes(text, 'UTF-8')
+
+def str_to_felt(text: str) -> int:
+    b_text = text.encode('utf8', 'strict')
     return int.from_bytes(b_text, "big")
 
 
-def felt_to_str(felt):
-=======
-def str_to_felt(text: str) -> int:
-    b_text = text.encode('utf8', 'strict') 
-    return int.from_bytes(b_text, "big")
-
 def felt_to_str(felt: int) -> str:
->>>>>>> 89fa2381
     b_felt = felt.to_bytes(31, "big")
     return b_felt.decode('utf8', 'strict')
 
@@ -121,7 +114,8 @@
     except StarkException as err:
         _, error = err.args
         if reverted_with is not None:
-            assert reverted_with in error['message'], f"Error mismatch, expected: {reverted_with}, actual: {error['message']}"
+            assert reverted_with in error[
+                'message'], f"Error mismatch, expected: {reverted_with}, actual: {error['message']}"
 
 
 def random_string(length):
@@ -273,7 +267,8 @@
     calldata = []
     for _, call in enumerate(calls):
         expected_length = 3
-        assert len(call) == expected_length, f"Invalid parameters length, expected: {expected_length}, actual: {len(call)}"
+        assert len(
+            call) == expected_length, f"Invalid parameters length, expected: {expected_length}, actual: {len(call)}"
         entry = (
             int(call[0], 16),
             get_selector_from_name(call[1]),
@@ -312,102 +307,7 @@
     raw_invocation = sender.__execute__(call_array, calldata)
     return raw_invocation
 
-<<<<<<< HEAD
-
-def build_default_asset_properties(
-    id,
-    ticker,
-    short_name,
-    asset_version=1,
-    tradable=0,
-    collateral=0,
-    token_decimal=18,
-    metadata_id=0,
-    tick_size=to64x61(0.01),
-    step_size=to64x61(0.1),
-    minimum_order_size=to64x61(1),
-    minimum_leverage=to64x61(1),
-    maximum_leverage=to64x61(10),
-    currently_allowed_leverage=to64x61(3),
-    maintenance_margin_fraction=to64x61(1),
-    initial_margin_fraction=to64x61(1),
-    incremental_initial_margin_fraction=to64x61(1),
-    incremental_position_size=to64x61(100),
-    baseline_position_size=to64x61(1000),
-    maximum_position_size=to64x61(10000)
-):
-    return [
-        id,
-        asset_version,
-        ticker,
-        short_name,
-        tradable,
-        collateral,
-        token_decimal,
-        metadata_id,
-        tick_size,
-        step_size,
-        minimum_order_size,
-        minimum_leverage,
-        maximum_leverage,
-        currently_allowed_leverage,
-        maintenance_margin_fraction,
-        initial_margin_fraction,
-        incremental_initial_margin_fraction,
-        incremental_position_size,
-        baseline_position_size,
-        maximum_position_size
-    ]
-
-
-def build_asset_properties(
-    id,
-    asset_version,
-    ticker,
-    short_name,
-    tradable,
-    collateral,
-    token_decimal,
-    metadata_id,
-    tick_size,
-    step_size,
-    minimum_order_size,
-    minimum_leverage,
-    maximum_leverage,
-    currently_allowed_leverage,
-    maintenance_margin_fraction,
-    initial_margin_fraction,
-    incremental_initial_margin_fraction,
-    incremental_position_size,
-    baseline_position_size,
-    maximum_position_size
-):
-    return [
-        id,
-        asset_version,
-        ticker,
-        short_name,
-        tradable,
-        collateral,
-        token_decimal,
-        metadata_id,
-        tick_size,
-        step_size,
-        minimum_order_size,
-        minimum_leverage,
-        maximum_leverage,
-        currently_allowed_leverage,
-        maintenance_margin_fraction,
-        initial_margin_fraction,
-        incremental_initial_margin_fraction,
-        incremental_position_size,
-        baseline_position_size,
-        maximum_position_size
-    ]
-
-
-=======
->>>>>>> 89fa2381
+
 def print_parsed_positions(pos_array):
     for i in range(len(pos_array)):
         print("position #", i)
@@ -426,611 +326,4 @@
         print("collateral #", i)
         print("collateral_id: ", felt_to_str(coll_array[i].assetID))
         print("balance: ", from64x61(coll_array[i].balance))
-        print("\n")
-
-
-order_types = {
-    "market": 1,
-    "limit": 2
-}
-
-order_direction = {
-    "long": 1,
-    "short": 2,
-}
-
-order_time_in_force = {
-    "good_till_time": 1,
-    "fill_or_kill": 2,
-    "immediate_or_cancel": 3,
-}
-
-order_side = {
-    "maker": 1,
-    "taker": 2
-}
-
-close_order = {
-    "open": 1,
-    "close": 2
-}
-
-fund_mapping = {
-    "liquidity_fund": 1,
-    "fee_balance": 2,
-    "holding_fund": 3,
-    "insurance_fund": 4
-}
-
-fund_mode = {
-    "fund": 1,
-    "defund": 0
-}
-
-market_to_asset_mapping = {
-    str_to_felt("BTC-USDC"): str_to_felt("USDC"),
-    str_to_felt("ETH-USDC"): str_to_felt("USDC"),
-    str_to_felt("TSLA-USDC"): str_to_felt("USDC")
-}
-
-
-class OrderExecutor:
-    def __init__(self):
-        self.maker_trading_fees = 0.0002 * 0.97
-        self.taker_trading_fees = 0.0005 * 0.97
-        self.fund_balances = {}
-
-    def set_fund_balance(self, fund, asset_id, new_balance):
-        self.fund_balances[fund] = {
-            asset_id: new_balance
-        }
-
-    def get_fund_balance(self, fund, asset_id):
-        try:
-            return self.fund_balances[fund][asset_id]
-        except KeyError:
-            return 0
-
-    def modify_fund_balance(self, fund, mode, asset_id, amount):
-        current_balance = self.get_fund_balance(fund, asset_id,)
-        new_balance = 0
-
-        if mode == fund_mode["fund"]:
-            new_balance = current_balance + amount
-        else:
-            new_balance = current_balance - amount
-
-        self.set_fund_balance(fund, asset_id, new_balance)
-
-    def process_open_orders(self, user, order, execution_price, order_size, market_id):
-        average_execution_price = 0
-        margin_amount = 0
-        borrowed_amount = 0
-
-        fee_rate = self.get_fee(
-            user=user, side=order["side"])
-
-        position = user.get_position(
-            market_id=order["market_id"], direction=order["direction"])
-
-        # The position size is 0 or
-        if position["position_size"] == 0:
-            # If the position size is 0, the average execution price is the execution price
-            average_execution_price = execution_price
-        else:
-            # Find the total value of the existing position
-            total_position_value = position["position_size"] * \
-                position["avg_execution_price"]
-            # Find the value of the incoming order
-            incoming_order_value = order_size*execution_price
-            # Find the cumalatice size and value
-            cumulative_position_size = position["position_size"] + order_size
-            cumulative_position_value = total_position_value + incoming_order_value
-
-            # Calculate the new average execution price of the position
-            average_execution_price = cumulative_position_value/cumulative_position_size
-        # Order value with leverage
-        leveraged_position_value = order_size * execution_price
-        # Order value wo leverage
-        order_value_wo_leverage = leveraged_position_value / \
-            order["leverage"]
-
-        # Amount that needs to be borrowed
-        amount_to_be_borrowed = leveraged_position_value - order_value_wo_leverage
-
-        # Update the current margin and borrowed amounts
-        margin_amount += order_value_wo_leverage
-        borrowed_amount += amount_to_be_borrowed
-
-        # Calculate the fee for the order
-        fees = fee_rate*leveraged_position_value
-
-        # Balance that the user must stake/pay
-        balance_to_be_deducted = order_value_wo_leverage + fees
-
-        # Get position details of the user
-        print(market_to_asset_mapping[order["market_id"]])
-        user_balance = user.get_balance(
-            asset_id=market_to_asset_mapping[order["market_id"]],
-        )
-
-        assert user_balance >= balance_to_be_deducted, "Low Balance"
-
-        user.modify_balance(
-            mode=fund_mode["defund"], asset_id=market_to_asset_mapping[order["market_id"]], amount=balance_to_be_deducted)
-        self.modify_fund_balance(fund=fund_mapping["fee_balance"], mode=fund_mode["fund"],
-                                 asset_id=market_to_asset_mapping[order["market_id"]], amount=fees)
-        self.modify_fund_balance(fund=fund_mapping["holding_fund"], mode=fund_mode["fund"],
-                                 asset_id=market_to_asset_mapping[order["market_id"]], amount=leveraged_position_value)
-
-        if order["leverage"] > 1:
-            self.modify_fund_balance(fund=fund_mapping["liquidity_fund"], mode=fund_mode["defund"],
-                                     asset_id=market_to_asset_mapping[order["market_id"]], amount=amount_to_be_borrowed)
-
-        return (average_execution_price, margin_amount, borrowed_amount)
-
-    def process_close_orders(self, user, order, execution_price, order_size, market_id):
-        average_execution_price = 0
-        margin_amount = 0
-        borrowed_amount = 0
-
-        current_direction = order_direction["short"] if order[
-            "direction"] == order_direction["long"] else order_direction["long"]
-
-        # Get the user position
-        position = user.get_position(order["market_id"], current_direction)
-        print("position to close", position)
-        assert position["position_size"] >= 0, "The parentPosition size cannot be 0"
-
-        # Values to be populated for position object
-        margin_amount = position["margin_amount"]
-        borrowed_amount = position["borrowed_amount"]
-        average_execution_price = position["avg_execution_price"]
-
-        # Diff is the difference between average execution price and current price
-        diff = 0
-        # Using 2*avg_execution_price - execution_price to simplify the calculations
-        actual_execution_price = 0
-        # Current order is short order
-        if order["direction"] == 1:
-            # Actual execution price is same as execution price
-            actual_execution_price = execution_price
-            diff = execution_price - position["avg_execution_price"]
-        else:
-            diff = position["avg_execution_price"] - execution_price
-            # Actual execution price is 2*avg_execution_price - execution_price
-            actual_execution_price = position["avg_execution_price"] + diff
-
-        # Calculate the profit and loss for the user
-        pnl = order_size * diff
-        # Value of the position after factoring in the pnl
-        net_account_value = margin_amount + pnl
-
-        # Value of asset at current price w leverage
-        leveraged_amount_out = order_size * actual_execution_price
-
-        # Calculate the amount that needs to be returned to the user
-        percent_of_position = order_size / \
-            position["position_size"]
-        borrowed_amount_to_be_returned = borrowed_amount*percent_of_position
-        margin_amount_to_be_reduced = margin_amount*percent_of_position
-
-        self.modify_fund_balance(fund=fund_mapping["holding_fund"], mode=fund_mode["defund"],
-                                 asset_id=market_to_asset_mapping[order["market_id"]], amount=leveraged_amount_out)
-
-        if order["order_type"] == 4:
-            borrowed_amount = borrowed_amount - leveraged_amount_out
-        else:
-            borrowed_amount -= borrowed_amount_to_be_returned
-            margin_amount -= margin_amount_to_be_reduced
-
-        if order["order_type"] <= 3:
-            if position["leverage"] > 1:
-                self.modify_fund_balance(fund=fund_mapping["liquidity_fund"], mode=fund_mode["fund"],
-                                         asset_id=market_to_asset_mapping[order["market_id"]], amount=borrowed_amount_to_be_returned)
-            if net_account_value <= 0:
-                deficit = leveraged_amount_out - borrowed_amount_to_be_returned
-                user.modify_balance(
-                    mode=fund_mode["defund"], asset_id=market_to_asset_mapping[order["market_id"]], amount=deficit)
-            else:
-                amount_to_transfer_from = leveraged_amount_out - borrowed_amount_to_be_returned
-                user.modify_balance(
-                    mode=fund_mode["fund"], asset_id=market_to_asset_mapping[order["market_id"]], amount=amount_to_transfer_from)
-        else:
-            if order["order_type"] == 4:
-                self.modify_fund_balance(fund=fund_mapping["liquidity_fund"], mode=fund_mode["fund"],
-                                         asset_id=market_to_asset_mapping[order["market_id"]], amount=borrowed_amount_to_be_returned)
-                if net_account_value <= 0:
-                    deficit = min(0, net_account_value)
-
-                    # Get position details of the user
-                    user_balance = user.get_balance(
-                        asset_id=market_to_asset_mapping[order["market_id"]],
-                    )
-
-                    if deficit <= user_balance:
-                        user.modify_balance(
-                            mode=fund_mode["defund"], asset_id=market_to_asset_mapping[order["market_id"]], amount=deficit)
-                    else:
-                        user.modify_balance(
-                            mode=fund_mode["defund"], asset_id=market_to_asset_mapping[order["market_id"]], amount=user_balance)
-                        self.modify_fund_balance(fund=fund_mapping["insurance_fund"], mode=fund_mode["defund"],
-                                                 asset_id=market_to_asset_mapping[order["market_id"]], amount=deficit - user_balance)
-            else:
-                self.modify_fund_balance(fund=fund_mapping["liquidity_fund"], mode=fund_mode["fund"],
-                                         asset_id=market_to_asset_mapping[order["market_id"]], amount=leveraged_amount_out)
-
-        return (average_execution_price, margin_amount, borrowed_amount)
-
-    def get_fee(self, user, side):
-        # ToDo change this logic when we add user discounts
-        # Fee rate
-        return self.maker_trading_fees if side == 1 else self.taker_trading_fees
-
-    def execute_batch(self, request_list, user_list, quantity_locked=1, market_id=str_to_felt("BTC-USDC"), oracle_price=1000):
-        # Store the quantity executed so far
-        running_weighted_sum = 0
-        quantity_executed = 0
-
-        for i in range(len(request_list)):
-            quantity_remaining = quantity_locked - quantity_executed
-            quantity_to_execute = 0
-            execution_price = 0
-            margin_amount = 0
-            borrowed_amount = 0
-            avg_execution_price = 0
-            if quantity_remaining == 0:
-                assert request_list[i]["side"] == order_side["taker"], "Taker order must come afer Maker orders"
-                assert request_list[i]["post_only"] == 0, "Post Only order cannot be a taker"
-                assert i == len(request_list) - \
-                    1, "Maker order must be the last order in the list"
-
-                if request_list[i]["time_in_force"] == 2:
-                    assert request_list[i]["quantity"] == quantity_locked
-
-                quantity_to_execute = quantity_locked
-                execution_price = running_weighted_sum/quantity_locked
-            else:
-                assert request_list[i]["side"] == order_side["maker"]
-
-                if quantity_remaining < request_list[i]["quantity"]:
-                    quantity_to_execute = quantity_remaining
-
-                    if request_list[i]["time_in_force"] == 2:
-                        assert 1 == 0, "F&K should be executed fully"
-                else:
-                    quantity_to_execute = request_list[i]["quantity"]
-
-                quantity_executed += quantity_to_execute
-                execution_price = request_list[i]["price"]
-
-                running_weighted_sum += execution_price*quantity_to_execute
-
-            if request_list[i]["close_order"] == 1:
-                (avg_execution_price, margin_amount, borrowed_amount) = self.process_open_orders(
-                    user=user_list[i], order=request_list[i], execution_price=execution_price, order_size=quantity_to_execute, market_id=market_id)
-            else:
-                (avg_execution_price, margin_amount, borrowed_amount) = self.process_close_orders(
-                    user=user_list[i], order=request_list[i], execution_price=execution_price, order_size=quantity_to_execute, market_id=market_id)
-
-            user_list[i].execute_order(order=request_list[i], size=quantity_to_execute, price=avg_execution_price,
-                                       margin_amount=margin_amount, borrowed_amount=borrowed_amount, market_id=market_id)
-
-        return
-
-
-class User:
-    def __init__(self, private_key, user_address):
-        self.signer = Signer(private_key)
-        self.user_address = user_address
-        self.orders = {}
-        self.orders_decimal = {}
-        self.balance = {}
-        self.portion_executed = {}
-        self.positions = {}
-        self.market_array = []
-
-    def get_portion_executed(self, order_id):
-        try:
-            return self.portion_executed[order_id]
-        except KeyError:
-            return 0
-
-    def set_portion_executed(self, order_id, new_amount):
-        self.portion_executed[order_id] = new_amount
-
-    def modify_balance(self, mode, asset_id, amount):
-        current_balance = self.get_balance(asset_id=asset_id)
-        new_balance = 0
-
-        if mode == fund_mode["fund"]:
-            new_balance = current_balance + amount
-        else:
-            new_balance = current_balance - amount
-        self.set_balance(new_balance=new_balance, asset_id=asset_id)
-
-    def set_balance(self, new_balance, asset_id=str_to_felt("USDC")):
-        self.balance[asset_id] = new_balance
-
-    def add_to_market_array(self, new_market_id):
-        for i in range(len(self.market_array)):
-            if self.market_array[i] == new_market_id:
-                return
-        self.market_array.append(new_market_id)
-
-    def remove_from_market_array(self, market_id):
-        if len(self.market_array) == 1:
-            self.market_array.pop()
-        for i in range(len(self.market_array)):
-            if self.market_array[i] == market_id:
-                self.market_array[i] = self.market_array[len(
-                    self.market_array) - 1]
-                self.market_array.pop()
-                return
-
-    def get_balance(self, asset_id=str_to_felt("USDC")):
-        try:
-            return self.balance[asset_id]
-        except KeyError:
-            return 0
-
-    def charge_user(self, amount, asset_id=str_to_felt("USDC")):
-        try:
-            self.balance[asset_id] -= amount
-        except KeyError:
-            return 0
-
-    def execute_order(self, order, size, price, margin_amount, borrowed_amount, market_id):
-
-        position = self.get_position(
-            market_id=order["market_id"], direction=order["direction"])
-        order_portion_executed = self.get_portion_executed(
-            order_id=order["order_id"])
-        new_portion_executed = order_portion_executed + size
-
-        new_portion_executed <= order["quantity"], "New position size larger than order"
-
-        self.set_portion_executed(
-            order_id=order["order_id"], new_amount=new_portion_executed)
-
-        if order["close_order"] == 1:
-            if position["position_size"] == 0:
-                self.add_to_market_array(new_market_id=order["market_id"])
-
-            new_position_size = position["position_size"] + size
-
-            total_value = margin_amount + borrowed_amount
-            new_leverage = total_value/margin_amount
-
-            updated_position = {
-                "avg_execution_price": price,
-                "position_size": new_position_size,
-                "margin_amount": margin_amount,
-                "borrowed_amount": borrowed_amount,
-                "leverage": new_leverage
-            }
-
-            self.positions[order["market_id"]] = {
-                order["direction"]: updated_position
-            }
-
-        else:
-            parent_direction = order_direction["short"] if order[
-                "direction"] == order_direction["long"] else order_direction["long"]
-            print("print direction", parent_direction)
-            print("order_direction", order["direction"])
-
-            parent_position = self.get_position(
-                market_id=order["market_id"], direction=parent_direction)
-
-            print("print position", parent_position)
-            new_position_size = parent_position["position_size"] - size
-
-            assert new_position_size >= 0, "Cannot close more thant the positionSize"
-
-            if new_position_size == 0:
-                if position["position_size"] == 0:
-                    self.remove_from_market_array(market_id=market_id)
-
-            new_leverage = parent_position["leverage"]
-            updated_position = {
-                "avg_execution_price": price,
-                "position_size": new_position_size,
-                "margin_amount": margin_amount,
-                "borrowed_amount": borrowed_amount,
-                "leverage": new_leverage
-            }
-
-            self.positions[order["market_id"]] = {
-                parent_direction: updated_position
-            }
-
-    def get_position(self, market_id=str_to_felt("BTC-USDC"), direction=order_direction["long"]):
-        try:
-            return self.positions[market_id][direction]
-        except KeyError:
-            return {
-                "avg_execution_price": 0,
-                "position_size": 0,
-                "margin_amount": 0,
-                "borrowed_amount": 0,
-                "leverage": 0
-            }
-
-    def get_signed_order(self, order):
-        hashed_order = hash_order(list(order.values())[:-1])
-        return self.signer.sign(hashed_order)
-
-    def get_multiple_order_representation(self, order, signed_order, liquidator_address, side):
-        multiple_order = {
-            "user_address": self.user_address,
-            "sig_r": signed_order[0],
-            "sig_s": signed_order[1],
-            "side": side,
-            "liquidator_address": liquidator_address,
-            "order_id": order["order_id"],
-            "market_id": order["market_id"],
-            "direction": order["direction"],
-            "price": order["price"],
-            "quantity": order["quantity"],
-            "leverage": order["leverage"],
-            "slippage": order["slippage"],
-            "order_type": order["order_type"],
-            "time_in_force": order["time_in_force"],
-            "post_only": order["post_only"],
-            "close_order": order["close_order"],
-        }
-
-        return multiple_order
-
-    def create_order(
-        self,
-        market_id=str_to_felt("BTC-USDC"),
-        direction=order_direction["long"],
-        price=to64x61(1000),
-        quantity=to64x61(1),
-        leverage=to64x61(1),
-        slippage=to64x61(0),
-        order_type=order_types["market"],
-        time_in_force=order_time_in_force["good_till_time"],
-        post_only=0,
-        close_order=close_order["open"],
-        liquidator_address=0,
-        side=order_side["maker"]
-    ):
-        # Checks for input
-        assert price > 0, "Invalid price"
-        assert quantity > 0, "Invalid quantity"
-        assert slippage >= 0, "Invalid slippage"
-        assert direction in order_direction.values(), "Invalid direction"
-        assert order_type in order_types.values(), "Invalid order_type"
-        assert time_in_force in order_time_in_force.values(), "Invalid time_in_force"
-        assert post_only in (0, 1), "Invalid post_only"
-        assert close_order in (1, 2), "Invalid close_order"
-
-        new_order = {
-            "order_id": str_to_felt(random_string(12)),
-            "market_id": market_id,
-            "direction": direction,
-            "price": price,
-            "quantity": quantity,
-            "leverage": leverage,
-            "slippage": slippage,
-            "order_type": order_type,
-            "time_in_force": time_in_force,
-            "post_only": post_only,
-            "close_order": close_order,
-            "liquidator_address": liquidator_address
-        }
-
-        signed_order = self.get_signed_order(new_order)
-        multiple_order_format = self.get_multiple_order_representation(
-            new_order, signed_order, liquidator_address, side)
-
-        self.orders[new_order["order_id"]] = multiple_order_format
-        return multiple_order_format
-
-    def create_order_decimals(
-        self,
-        market_id=str_to_felt("BTC-USDC"),
-        direction=order_direction["long"],
-        price=1000,
-        quantity=1,
-        leverage=1,
-        slippage=0,
-        order_type=order_types["market"],
-        time_in_force=order_time_in_force["good_till_time"],
-        post_only=0,
-        close_order=close_order["open"],
-        liquidator_address=0,
-        side=order_side["maker"]
-    ):
-        # Checks for input
-        assert price > 0, "Invalid price"
-        assert quantity > 0, "Invalid quantity"
-        assert slippage >= 0, "Invalid slippage"
-        assert direction in order_direction.values(), "Invalid direction"
-        assert order_type in order_types.values(), "Invalid order_type"
-        assert time_in_force in order_time_in_force.values(), "Invalid time_in_force"
-        assert post_only in (0, 1), "Invalid post_only"
-        assert close_order in (1, 2), "Invalid close_order"
-
-        new_order = {
-            "order_id": str_to_felt(random_string(12)),
-            "market_id": market_id,
-            "direction": direction,
-            "price": price,
-            "quantity": quantity,
-            "leverage": leverage,
-            "slippage": slippage,
-            "order_type": order_type,
-            "time_in_force": time_in_force,
-            "post_only": post_only,
-            "close_order": close_order,
-            "liquidator_address": liquidator_address
-        }
-
-        signed_order = self.get_signed_order(new_order)
-        multiple_order_format = self.get_multiple_order_representation(
-            new_order, signed_order, liquidator_address, side)
-
-        self.orders_decimal[new_order["order_id"]] = multiple_order_format
-        return multiple_order_format
-
-
-alice = User(123456, "0x123234324")
-bob = User(73879, "0x1234589402")
-order_long = alice.create_order_decimals(
-    quantity=1, leverage=1)
-order_short = alice.create_order_decimals(
-    quantity=1, direction=order_direction["short"], side=order_side["taker"])
-
-print("Alice..", order_long)
-print("Bob...", order_short)
-request_list = [order_long, order_short]
-
-alice.set_balance(10000, str_to_felt("USDC"))
-bob.set_balance(10000, str_to_felt("USDC"))
-
-executoor = OrderExecutor()
-executoor.execute_batch(
-    request_list, [alice, bob], 1, str_to_felt("BTC-USDC"), 1000)
-print("alice_position:", alice.get_position(
-    market_id=str_to_felt("BTC-USDC"), direction=1))
-print("bob_position:", bob.get_position(
-    market_id=str_to_felt("BTC-USDC"), direction=2))
-print(alice.get_balance(str_to_felt("USDC")))
-print(bob.get_balance(str_to_felt("USDC")))
-print(executoor.get_fund_balance(
-    fund_mapping["holding_fund"], asset_id=str_to_felt("USDC")))
-print(executoor.get_fund_balance(
-    fund_mapping["insurance_fund"], asset_id=str_to_felt("USDC")))
-print(executoor.get_fund_balance(
-    fund_mapping["liquidity_fund"], asset_id=str_to_felt("USDC")))
-
-order_short = alice.create_order_decimals(
-    quantity=1, direction=order_direction["short"], leverage=1, close_order=close_order["close"])
-order_long = alice.create_order_decimals(
-    quantity=1, side=order_side["taker"], close_order=close_order["close"])
-request_list = [order_short, order_long]
-
-executoor = OrderExecutor()
-executoor.execute_batch(
-    request_list, [alice, bob], 1, str_to_felt("BTC-USDC"), 1000)
-print(alice.get_balance(str_to_felt("USDC")))
-print(bob.get_balance(str_to_felt("USDC")))
-
-
-# executoor.execute_batch(
-#     request_list, [alice, bob], 3, str_to_felt("BTC-USDC"), 1000)
-# position_alice = alice.get_position(
-#     str_to_felt("BTC-USDC"), order_direction["long"])
-# position_bob = bob.get_position(
-#     str_to_felt("BTC-USDC"), order_direction["short"])
-# print(position_alice)
-# print(position_bob)
-# print(to64x61(100))
-# # multiple_order_long = MultipleOrder(*order_long)
-# multiple_order_short = MultipleOrder(*order_short)
-# print(multiple_order_long.get_multiple_order())
-# print(multiple_order_short.get_multiple_order())+        print("\n")