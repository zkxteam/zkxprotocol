--- conflicted
+++ resolved
@@ -44,13 +44,8 @@
         USDT_ID, # id
         1, # asset_version
         str_to_felt("USDT"), # short_name
-<<<<<<< HEAD
-        1, # tradable
-        0, # collateral
-=======
         1, # is_tradable
         0, # is_collateral
->>>>>>> bfb568f1
         6 # token_decimal
     ]
     await signer1.send_transaction(admin1, asset.contract_address, 'add_asset', USDT_properties)
@@ -59,13 +54,8 @@
         USDC_ID, # id
         1, # asset_version
         str_to_felt("USDC"), # short_name
-<<<<<<< HEAD
-        0, # tradable
-        1, # collateral
-=======
         0, # is_tradable
         1, # is_collateral
->>>>>>> bfb568f1
         6 # token_decimal
     ]
     await signer1.send_transaction(admin1, asset.contract_address, 'add_asset', USDC_properties)
