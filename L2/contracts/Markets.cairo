--- conflicted
+++ resolved
@@ -22,10 +22,7 @@
 
 const MAX_TRADABLE = 2;
 const MIN_LEVERAGE = Math64x61_ONE;
-<<<<<<< HEAD
-=======
 const METADATA_LINK_TYPE = 'MARKET_METADATA_LINK';
->>>>>>> bfb568f1
 
 ////////////
 // Events //
@@ -61,14 +58,11 @@
 func market_trade_settings_updated(market_id: felt, market: Market) {
 }
 
-<<<<<<< HEAD
-=======
 // Event emitted when market metadata link is updated
 @event
 func market_metadata_link_update(market_id: felt) {
 }
 
->>>>>>> bfb568f1
 /////////////
 // Storage //
 /////////////
@@ -118,11 +112,7 @@
 func market_mapping(asset_id: felt, collateral_id: felt) -> (res: felt) {
 }
 
-<<<<<<< HEAD
-// Bool indicating if asset & asset-collateral pair already exists
-=======
 // Bool indicating if asset-collateral already exists
->>>>>>> bfb568f1
 @storage_var
 func market_pair_exists(asset: felt, asset_collateral: felt) -> (res: felt) {
 }
@@ -173,7 +163,17 @@
     return (currMarket,);
 }
 
-<<<<<<< HEAD
+// @notice Gets a maintenance margin for a market
+// @param market_id_ - Market ID
+// @return maintenance_margin - Returns a maintenance margin of the market
+@view
+func get_maintenance_margin{syscall_ptr: felt*, pedersen_ptr: HashBuiltin*, range_check_ptr}(
+    market_id_: felt
+) -> (maintenance_margin: felt) {
+    let (currMarket) = market_by_id.read(market_id_);
+    return (currMarket.maintenance_margin_fraction,);
+}
+
 // @notice Gets market ID for associated Asset and Collateral IDs
 // @param asset_id_ - Asset ID
 // @param collateral_id_ - Collateral ID
@@ -198,52 +198,6 @@
     return (currMarket.asset, currMarket.asset_collateral);
 }
 
-// @notice Gets a maintenance margin for a market
-// @param market_id_ - Market ID
-// @return maintenance_margin - Returns a maintenance margin of the market
-@view
-func get_maintenance_margin{syscall_ptr: felt*, pedersen_ptr: HashBuiltin*, range_check_ptr}(
-    market_id_: felt
-) -> (maintenance_margin: felt) {
-    let (currMarket) = market_by_id.read(market_id_);
-    return (currMarket.maintenance_margin_fraction,);
-=======
-// @notice Gets a maintenance margin for a market
-// @param market_id_ - Market ID
-// @return maintenance_margin - Returns a maintenance margin of the market
-@view
-func get_maintenance_margin{syscall_ptr: felt*, pedersen_ptr: HashBuiltin*, range_check_ptr}(
-    market_id_: felt
-) -> (maintenance_margin: felt) {
-    let (currMarket) = market_by_id.read(market_id_);
-    return (currMarket.maintenance_margin_fraction,);
-}
-
-// @notice Gets market ID for associated Asset and Collateral IDs
-// @param asset_id_ - Asset ID
-// @param collateral_id_ - Collateral ID
-// @return market_id - Returns the requested market ID
-@view
-func get_market_id_from_assets{syscall_ptr: felt*, pedersen_ptr: HashBuiltin*, range_check_ptr}(
-    asset_id_: felt, collateral_id_: felt
-) -> (market_id: felt) {
-    let (market_id) = market_mapping.read(asset_id=asset_id_, collateral_id=collateral_id_);
-    return (market_id,);
-}
-
-// @notice Gets asset-collateral pair IDs by market ID
-// @param market_id_ - Market ID
-// @returns asset_id - Asset ID of the market
-// @returns collateral_id - Collateral ID of the market
-@view
-func get_asset_collateral_from_market{syscall_ptr: felt*, pedersen_ptr: HashBuiltin*, range_check_ptr}(
-    market_id_: felt
-) -> (asset_id: felt, collateral_id: felt) {
-    let (currMarket) = market_by_id.read(market_id_);
-    return (currMarket.asset, currMarket.asset_collateral);
->>>>>>> bfb568f1
-}
-
 // @notice Gets a ttl value of the market
 // @param market_id_ - Market ID
 // @returns ttl - ttl of the market
@@ -278,8 +232,6 @@
     );
 }
 
-<<<<<<< HEAD
-=======
 // @notice View function to read market metadata link
 // @param market_id_ - ID of the market
 // @return link_len - Length of link string
@@ -292,7 +244,6 @@
     return (link_len, link);
 }
 
->>>>>>> bfb568f1
 //////////////
 // External //
 //////////////
@@ -360,11 +311,7 @@
             leverage=new_market_.leverage, 
             is_tradable=new_tradable, 
             is_archived=new_market_.is_archived, 
-<<<<<<< HEAD
-            ttl=new_market_.ttl,
-=======
             ttl=new_market_.ttl, 
->>>>>>> bfb568f1
             tick_size=new_market_.tick_size,
             step_size=new_market_.step_size,
             minimum_order_size=new_market_.minimum_order_size,
@@ -395,8 +342,6 @@
     market_id_exists.write(new_market_.id, TRUE);
     market_pair_exists.write(new_market_.asset, new_market_.asset_collateral, TRUE);
 
-<<<<<<< HEAD
-=======
     // Save metadata link
     StringLib.save_string(
         type=METADATA_LINK_TYPE, 
@@ -405,7 +350,6 @@
         string=metadata_link
     );
 
->>>>>>> bfb568f1
     // Emit event
     market_added.emit(market_id=new_market_.id, market=new_market_);
 
@@ -443,11 +387,7 @@
     market_id_by_index.write(last_market_id, 0);
     markets_array_len.write(curr_len - 1);
 
-<<<<<<< HEAD
-    // Mark market ID as non-existing
-=======
     // Mark market id & asset-collateral pair as non-existing
->>>>>>> bfb568f1
     market_id_exists.write(market_id_, FALSE);
     market_pair_exists.write(market_to_remove.asset, market_to_remove.asset_collateral, FALSE);
     market_mapping.write(
@@ -480,12 +420,9 @@
         )
     );
 
-<<<<<<< HEAD
-=======
     // Delete metadata link
     StringLib.remove_existing_string(type=METADATA_LINK_TYPE, id=market_id_);
 
->>>>>>> bfb568f1
     // Emit event
     market_removed.emit(market_id_);
 
@@ -545,14 +482,9 @@
 
     verify_market_manager_authority();
     verify_market_id_exists(market_id_, should_exist_=TRUE);
-<<<<<<< HEAD
-    with_attr error_message("Markets: is_tradable_ value must be bool") {
-        assert_bool(is_tradable_);
-=======
     with_attr error_message("Markets: is_tradable_ value must be 0, 1 or 2") {
         assert_le(0, is_tradable_);
         assert_le(is_tradable_, 2);
->>>>>>> bfb568f1
     }
 
     let (market: Market) = market_by_id.read(market_id_);
@@ -593,23 +525,14 @@
         return ();
     } else {
         if (is_tradable_ == 1) {
-<<<<<<< HEAD
-            with_attr error_message("Asset 1 is not tradable") {
-                assert 1 = 0;
-=======
             with_attr error_message("Markets: Asset 1 is not tradable") {
                 assert asset1.is_tradable = TRUE;
->>>>>>> bfb568f1
             }
         }
         market_by_id.write(
             market_id=market_id_,
-<<<<<<< HEAD
-            value=Market(id=market.id,
-=======
             value=Market(
                 id=market.id,
->>>>>>> bfb568f1
                 asset=market.asset, 
                 asset_collateral=market.asset_collateral, 
                 leverage=market.leverage, 
@@ -628,11 +551,7 @@
                 incremental_position_size=market.incremental_position_size,
                 baseline_position_size=market.baseline_position_size,
                 maximum_position_size=market.maximum_position_size
-<<<<<<< HEAD
-            ),
-=======
             )
->>>>>>> bfb568f1
         );
 
         market_tradable_modified.emit(market_id=market_id_, is_tradable=is_tradable_);
@@ -657,12 +576,8 @@
 
     market_by_id.write(
         market_id=market_id_,
-<<<<<<< HEAD
-        value=Market(id=market.id,
-=======
         value=Market(
             id=market.id,
->>>>>>> bfb568f1
             asset=market.asset, 
             asset_collateral=market.asset_collateral, 
             leverage=market.leverage, 
@@ -757,8 +672,6 @@
     return ();
 }
 
-<<<<<<< HEAD
-=======
 // @notice Update market metadata link
 // @param market_id_ - ID of Asset to be updated
 // @param link_len_ - Length of a link
@@ -786,7 +699,6 @@
     return ();
 }
 
->>>>>>> bfb568f1
 //////////////
 // Internal //
 //////////////
@@ -996,27 +908,12 @@
         assert_not_zero(market.id);
     }
     validate_leverage(market.leverage);
-<<<<<<< HEAD
 
     with_attr error_message("Markets: ttl must be in range [1...max_ttl]") {
         let (maximum_ttl) = max_ttl.read();
         assert_le(1, market.ttl);
         assert_le(market.ttl, maximum_ttl);
     }
-    with_attr error_message("Markets: is_tradable must be bool") {
-        assert_bool(market.is_tradable);
-    }
-    with_attr error_message("Markets: is_archived must be bool") {
-        assert_bool(market.is_archived);
-    }
-
-=======
-
-    with_attr error_message("Markets: ttl must be in range [1...max_ttl]") {
-        let (maximum_ttl) = max_ttl.read();
-        assert_le(1, market.ttl);
-        assert_le(market.ttl, maximum_ttl);
-    }
     with_attr error_message("Markets: is_tradable must 0, 1 or 2") {
         assert_le(0, market.is_tradable);
         assert_le(market.is_tradable, 2);
@@ -1025,7 +922,6 @@
         assert_bool(market.is_archived);
     }
 
->>>>>>> bfb568f1
     // Getting both assets details
     let (registry) = CommonLib.get_registry_address();
     let (version) = CommonLib.get_contract_version();
@@ -1060,7 +956,6 @@
     market_: Market
 ) {
     with_attr error_message("Markets: Invalid trade settings") {
-<<<<<<< HEAD
         Math64x61_assertPositive64x61(market_.tick_size);
         Math64x61_assertPositive64x61(market_.step_size);
         Math64x61_assertPositive64x61(market_.minimum_order_size);
@@ -1087,38 +982,4 @@
         assert_le(market_.baseline_position_size, market_.maximum_position_size);
     }
     return ();
-}
-
-func validate_market_trade_settings{
-    syscall_ptr: felt*, pedersen_ptr: HashBuiltin*, range_check_ptr
-}(market_: Market) {
-    with_attr error_message("Market: Invalid trade settings") {
-=======
->>>>>>> bfb568f1
-        Math64x61_assertPositive64x61(market_.tick_size);
-        Math64x61_assertPositive64x61(market_.step_size);
-        Math64x61_assertPositive64x61(market_.minimum_order_size);
-        Math64x61_assertPositive64x61(market_.maintenance_margin_fraction);
-        Math64x61_assertPositive64x61(market_.initial_margin_fraction);
-        Math64x61_assertPositive64x61(market_.incremental_initial_margin_fraction);
-    }
-    with_attr error_message("Markets: Invalid min leverage") {
-        Math64x61_assertPositive64x61(market_.minimum_leverage);
-    }
-    with_attr error_message("Markets: Invalid max leverage") {
-        Math64x61_assertPositive64x61(market_.maximum_leverage);
-        assert_le(market_.minimum_leverage, market_.maximum_leverage);
-    }
-    with_attr error_message("Markets: Invalid currently allowed leverage") {
-        Math64x61_assertPositive64x61(market_.currently_allowed_leverage);
-        assert_le(market_.minimum_leverage, market_.currently_allowed_leverage);
-        assert_le(market_.currently_allowed_leverage, market_.maximum_leverage);
-    }
-    with_attr error_message("Markets: Invalid position size settings") {
-        Math64x61_assertPositive64x61(market_.incremental_position_size);
-        Math64x61_assertPositive64x61(market_.baseline_position_size);
-        Math64x61_assertPositive64x61(market_.maximum_position_size);
-        assert_le(market_.baseline_position_size, market_.maximum_position_size);
-    }
-    return ();
 }