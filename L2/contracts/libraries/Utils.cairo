%lang starknet
%builtins pedersen range_check ecdsa

<<<<<<< HEAD
from starkware.starknet.common.syscalls import call_contract, get_caller_address, get_tx_info
from starkware.cairo.common.cairo_builtins import HashBuiltin
from contracts.interfaces.IAdminAuth import IAdminAuth
from contracts.Constants import AdminAuth_INDEX
=======
from starkware.cairo.common.cairo_builtins import HashBuiltin, SignatureBuiltin
from starkware.cairo.common.hash_state import (
    hash_init,
    hash_finalize,
    hash_update_with_hashchain,
    hash_update_single,
)
>>>>>>> 46274dfe

from starkware.cairo.common.signature import verify_ecdsa_signature
from starkware.starknet.common.syscalls import call_contract, get_caller_address, get_tx_info
from contracts.Constants import AdminAuth_INDEX
from contracts.DataTypes import CoreFunctionCall, Signature
from contracts.interfaces.IAdminAuth import IAdminAuth
from contracts.interfaces.IAuthorizedRegistry import IAuthorizedRegistry

<<<<<<< HEAD
// @notice - helper function to verify authority of caller for action
//  gets admin address from authorized registry
//  asks admin whether caller is authorized for action
=======
namespace SignatureVerification {
    func verify_sig{
        syscall_ptr: felt*,
        pedersen_ptr: HashBuiltin*,
        range_check_ptr,
        ecdsa_ptr: SignatureBuiltin*,
    }(hash: felt, public_key: felt, sig: Signature) {
        verify_ecdsa_signature(
            message=hash, public_key=public_key, signature_r=sig.r_value, signature_s=sig.s_value
        );
        return ();
    }

    func calc_call_hash{syscall_ptr: felt*, pedersen_ptr: HashBuiltin*, range_check_ptr}(
        data: CoreFunctionCall
    ) -> (hash: felt) {
        let hash_ptr = pedersen_ptr;
        with hash_ptr {
            let (hash_state_ptr) = hash_init();
            let (hash_state_ptr) = hash_update_single(hash_state_ptr, data.index);
            let (hash_state_ptr) = hash_update_single(hash_state_ptr, data.version);
            let (hash_state_ptr) = hash_update_single(hash_state_ptr, data.nonce);
            let (hash_state_ptr) = hash_update_single(hash_state_ptr, data.function_selector);
            let (hash_state_ptr) = hash_update_with_hashchain(
                hash_state_ptr, data.calldata, data.calldata_len
            );
            let (hash) = hash_finalize(hash_state_ptr);
            let pedersen_ptr = hash_ptr;
            return (hash,);
        }
    }
}

// @notice - helper function to verify authority of caller for action
// gets admin address from authorized registry
// asks admin whether caller is authorized for action
>>>>>>> 46274dfe
func verify_caller_authority{syscall_ptr: felt*, pedersen_ptr: HashBuiltin*, range_check_ptr}(
    registry: felt, current_version: felt, action: felt
) -> () {
    let (caller) = get_caller_address();
    let (auth_address) = IAuthorizedRegistry.get_contract_address(
        contract_address=registry, index=AdminAuth_INDEX, version=current_version
    );
    let (access) = IAdminAuth.get_admin_mapping(
        contract_address=auth_address, address=caller, action=action
    );
    assert access = 1;
    return ();
}<|MERGE_RESOLUTION|>--- conflicted
+++ resolved
@@ -1,12 +1,6 @@
 %lang starknet
 %builtins pedersen range_check ecdsa
 
-<<<<<<< HEAD
-from starkware.starknet.common.syscalls import call_contract, get_caller_address, get_tx_info
-from starkware.cairo.common.cairo_builtins import HashBuiltin
-from contracts.interfaces.IAdminAuth import IAdminAuth
-from contracts.Constants import AdminAuth_INDEX
-=======
 from starkware.cairo.common.cairo_builtins import HashBuiltin, SignatureBuiltin
 from starkware.cairo.common.hash_state import (
     hash_init,
@@ -14,7 +8,6 @@
     hash_update_with_hashchain,
     hash_update_single,
 )
->>>>>>> 46274dfe
 
 from starkware.cairo.common.signature import verify_ecdsa_signature
 from starkware.starknet.common.syscalls import call_contract, get_caller_address, get_tx_info
@@ -23,11 +16,6 @@
 from contracts.interfaces.IAdminAuth import IAdminAuth
 from contracts.interfaces.IAuthorizedRegistry import IAuthorizedRegistry
 
-<<<<<<< HEAD
-// @notice - helper function to verify authority of caller for action
-//  gets admin address from authorized registry
-//  asks admin whether caller is authorized for action
-=======
 namespace SignatureVerification {
     func verify_sig{
         syscall_ptr: felt*,
@@ -64,7 +52,6 @@
 // @notice - helper function to verify authority of caller for action
 // gets admin address from authorized registry
 // asks admin whether caller is authorized for action
->>>>>>> 46274dfe
 func verify_caller_authority{syscall_ptr: felt*, pedersen_ptr: HashBuiltin*, range_check_ptr}(
     registry: felt, current_version: felt, action: felt
 ) -> () {
