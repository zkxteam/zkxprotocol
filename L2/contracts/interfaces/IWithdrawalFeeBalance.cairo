%lang starknet

@contract_interface
namespace IWithdrawalFeeBalance {
    // external functions
<<<<<<< HEAD
    func update_withdrawal_fee_mapping(
        user_l2_address_: felt, collateral_id_: felt, fee_to_add_: felt
    ) {
    }

    // view functions

    func get_total_withdrawal_fee(collateral_id_: felt) -> (fee: felt) {
    }

    func get_user_withdrawal_fee(user_l2_address_: felt, collateral_id_: felt) -> (fee: felt) {
    }

=======

    func update_withdrawal_fee_mapping(collateral_id_: felt, fee_to_add_: felt) {
    }

    // view functions

    func get_total_withdrawal_fee(collateral_id_: felt) -> (fee: felt) {
    }

    func get_user_withdrawal_fee(user_l2_address_: felt, collateral_id_: felt) -> (fee: felt) {
    }

>>>>>>> 46274dfe
    func get_standard_withdraw_fee() -> (fee: felt, collateral_id: felt) {
    }
}<|MERGE_RESOLUTION|>--- conflicted
+++ resolved
@@ -3,21 +3,6 @@
 @contract_interface
 namespace IWithdrawalFeeBalance {
     // external functions
-<<<<<<< HEAD
-    func update_withdrawal_fee_mapping(
-        user_l2_address_: felt, collateral_id_: felt, fee_to_add_: felt
-    ) {
-    }
-
-    // view functions
-
-    func get_total_withdrawal_fee(collateral_id_: felt) -> (fee: felt) {
-    }
-
-    func get_user_withdrawal_fee(user_l2_address_: felt, collateral_id_: felt) -> (fee: felt) {
-    }
-
-=======
 
     func update_withdrawal_fee_mapping(collateral_id_: felt, fee_to_add_: felt) {
     }
@@ -30,7 +15,6 @@
     func get_user_withdrawal_fee(user_l2_address_: felt, collateral_id_: felt) -> (fee: felt) {
     }
 
->>>>>>> 46274dfe
     func get_standard_withdraw_fee() -> (fee: felt, collateral_id: felt) {
     }
 }