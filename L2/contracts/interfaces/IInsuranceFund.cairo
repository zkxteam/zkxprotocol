--- conflicted
+++ resolved
@@ -2,10 +2,7 @@
 
 @contract_interface
 namespace IInsuranceFund {
-<<<<<<< HEAD
-=======
     // external functions
->>>>>>> 46274dfe
     func fund(asset_id_: felt, amount: felt) {
     }
 
@@ -18,10 +15,7 @@
     func withdraw(asset_id_: felt, amount: felt, position_id_: felt) {
     }
 
-<<<<<<< HEAD
-=======
     // view functions
->>>>>>> 46274dfe
     func balance(asset_id_: felt) -> (amount: felt) {
     }
 
