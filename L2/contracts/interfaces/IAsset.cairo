--- conflicted
+++ resolved
@@ -13,10 +13,6 @@
     }
 
     func add_asset(
-<<<<<<< HEAD
-        id: felt, 
-=======
->>>>>>> bfb568f1
         new_asset: Asset, 
         icon_link_len: felt,
         icon_link: felt*,
