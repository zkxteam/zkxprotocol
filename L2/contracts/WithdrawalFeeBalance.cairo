%lang starknet

from starkware.cairo.common.cairo_builtins import HashBuiltin
from starkware.cairo.common.math import assert_le, assert_lt, assert_nn, assert_not_zero
from starkware.starknet.common.syscalls import get_caller_address

from contracts.Constants import AccountRegistry_INDEX, Asset_INDEX, MasterAdmin_ACTION
from contracts.DataTypes import Asset
from contracts.interfaces.IAccountRegistry import IAccountRegistry
from contracts.interfaces.IAsset import IAsset
from contracts.interfaces.IAuthorizedRegistry import IAuthorizedRegistry
from contracts.libraries.CommonLibrary import CommonLib
from contracts.libraries.Utils import verify_caller_authority
from contracts.Math_64x61 import Math64x61_assert64x61

//#########
// Events #
//#########

// Event emitted whenever set_standard_withdraw_fee() is called
@event
func set_standard_withdraw_fee_called(fee: felt, collateral_id: felt) {
}

// Event emitted whenever update_withdrawal_fee_mapping() is called
@event
func update_withdrawal_fee_mapping_called(collateral_id: felt, fee_added: felt) {
}

// Event emitted whenever withdraw() is called
@event
func WithdrawalFeeBalance_withdraw_called(collateral_id: felt, fee_withdrawn: felt) {
}

//##########
// Storage #
//##########

// Stores the standard withdraw fee
@storage_var
func standard_withdraw_fee() -> (fee: felt) {
}

// Stores the standard withdraw fee collateral id
@storage_var
func standard_withdraw_fee_collateral_id() -> (collateral_id: felt) {
}

// Stores the total withdrawal fee per asset
@storage_var
func total_withdrawal_fee_per_asset(collateral_id: felt) -> (accumulated_fee: felt) {
}

//##############
// Constructor #
//##############

// @notice Constructor of the smart-contract
// @param registry_address_ Address of the AuthorizedRegistry contract
// @param version_ Version of this contract
@constructor
func constructor{syscall_ptr: felt*, pedersen_ptr: HashBuiltin*, range_check_ptr}(
    registry_address_: felt, version_: felt
) {
    CommonLib.initialize(registry_address_, version_);
    return ();
}

//#################
// View Functions #
//#################

// @notice Function to get the total withdrawal fee accumulated in the system
// @param collateral_id_ - collateral to be withdrawn
// @return fee - total withdrawal fee in the system
@view
func get_total_withdrawal_fee{syscall_ptr: felt*, pedersen_ptr: HashBuiltin*, range_check_ptr}(
    collateral_id_: felt
) -> (fee: felt) {
    let (fee) = total_withdrawal_fee_per_asset.read(collateral_id=collateral_id_);
    return (fee,);
}

// @notice Function to get standard withdraw fee
// @return fee, collateral_id - standard withdraw fee and fee represented in collateral_id
@view
func get_standard_withdraw_fee{syscall_ptr: felt*, pedersen_ptr: HashBuiltin*, range_check_ptr}(
    ) -> (fee: felt, collateral_id: felt) {
    let (fee) = standard_withdraw_fee.read();
    let (collateral_id) = standard_withdraw_fee_collateral_id.read();
    return (fee, collateral_id);
}

//#####################
// External Functions #
//#####################

// @notice set standard withdraw fee
// @param fee_ - 0.02 USDC is the standard withdraw fee
// @param collateral_id_ - Id of the standard withdrawal fee collateral
@external
func set_standard_withdraw_fee{syscall_ptr: felt*, pedersen_ptr: HashBuiltin*, range_check_ptr}(
    fee_: felt, collateral_id_: felt
) {
    let (registry) = CommonLib.get_registry_address();
    let (version) = CommonLib.get_contract_version();

    // Auth check
    with_attr error_message(
            "WithdrawalFeeBalance: Unauthorized call for withdset_standard_withdraw_fee") {
        verify_caller_authority(registry, version, MasterAdmin_ACTION);
    }

    // Update standard fee
    with_attr error_message("WithdrawalFeeBalance: Fee should be non-negative") {
        assert_nn(fee_);
    }
    with_attr error_message("WithdrawalFeeBalance: Amount must be in 64x61 representation") {
        Math64x61_assert64x61(fee_);
    }
    standard_withdraw_fee.write(value=fee_);

    // Update standard collateral
    let (asset_address) = IAuthorizedRegistry.get_contract_address(
        contract_address=registry, index=Asset_INDEX, version=version
    );
    let (asset: Asset) = IAsset.get_asset(contract_address=asset_address, id=collateral_id_);
<<<<<<< HEAD
    with_attr error_message("Standard fee should be a collateral in the system") {
        assert_not_zero(asset.is_collateral);
=======
    with_attr error_message("WithdrawalFeeBalance: Unregistered collateral passed") {
        assert_not_zero(asset.collateral);
>>>>>>> 8a8c9fd5
    }
    standard_withdraw_fee_collateral_id.write(value=collateral_id_);

    // set_standard_withdraw_fee_called event is emitted
    set_standard_withdraw_fee_called.emit(fee=fee_, collateral_id=collateral_id_);

    return ();
}

// @notice Function to update withdrawal fee mapping which stores total fee for a user
// @param collateral_id_ - collateral to be withdrawn
// @param fee_to_add_ - withdrawal fee value that is to be added
@external
func update_withdrawal_fee_mapping{syscall_ptr: felt*, pedersen_ptr: HashBuiltin*, range_check_ptr}(
    collateral_id_: felt, fee_to_add_: felt
) {
    // Auth check
    let (registry) = CommonLib.get_registry_address();
    let (version) = CommonLib.get_contract_version();
    let (caller) = get_caller_address();

    // fetch account registry contract address
    let (account_registry_address) = IAuthorizedRegistry.get_contract_address(
        contract_address=registry, index=AccountRegistry_INDEX, version=version
    );
    // check whether caller is registered user
    let (present) = IAccountRegistry.is_registered_user(
        contract_address=account_registry_address, address_=caller
    );

    with_attr error_message("WithdrawalFeeBalance: User address not registered") {
        assert_not_zero(present);
    }

    with_attr error_message("WithdrawalFeeBalance: Fee should be non-negative") {
        assert_nn(fee_to_add_);
    }

    with_attr error_message("WithdrawalFeeBalance: Amount must be in 64x61 representation") {
        Math64x61_assert64x61(fee_to_add_);
    }

    // Update Total withdrawal fee per asset
    let current_total_fee_per_asset: felt = total_withdrawal_fee_per_asset.read(
        collateral_id=collateral_id_
    );
    let new_total_fee_per_asset: felt = current_total_fee_per_asset + fee_to_add_;

    with_attr error_message("WithdrawalFeeBalance: Total fee must be in 64x61 representation") {
        Math64x61_assert64x61(new_total_fee_per_asset);
    }

    total_withdrawal_fee_per_asset.write(
        collateral_id=collateral_id_, value=new_total_fee_per_asset
    );

    // update_withdrawal_fee_mapping_called event is emitted
    update_withdrawal_fee_mapping_called.emit(collateral_id=collateral_id_, fee_added=fee_to_add_);

    return ();
}

// @notice Function to withdraw amount from this contract
// @param collateral_id_ - collateral to be withdrawn
// @param amount_to_withdraw_ - amount to be withdrawn
@external
func withdraw{syscall_ptr: felt*, pedersen_ptr: HashBuiltin*, range_check_ptr}(
    collateral_id_: felt, amount_to_withdraw_: felt
) {
    let (registry) = CommonLib.get_registry_address();
    let (version) = CommonLib.get_contract_version();

    // Auth check
    with_attr error_message("WithdrawalFeeBalance: Unauthorized call for withdraw") {
        verify_caller_authority(registry, version, MasterAdmin_ACTION);
    }

    with_attr error_message("WithdrawalFeeBalance: Amount to withdraw should be non-zero") {
        assert_lt(0, amount_to_withdraw_);
    }

    with_attr error_message("WithdrawalFeeBalance: Amount must be in 64x61 representation") {
        Math64x61_assert64x61(amount_to_withdraw_);
    }

    // Update Total withdrawal fee per asset
    let current_total_fee_per_asset: felt = total_withdrawal_fee_per_asset.read(
        collateral_id=collateral_id_
    );
    with_attr error_message("WithdrawalFeeBalance: Insufficient balance to withdraw") {
        assert_le(amount_to_withdraw_, current_total_fee_per_asset);
    }
    let new_total_fee_per_asset: felt = current_total_fee_per_asset - amount_to_withdraw_;
    total_withdrawal_fee_per_asset.write(
        collateral_id=collateral_id_, value=new_total_fee_per_asset
    );

    // update_withdrawal_fee_mapping_called event is emitted
    WithdrawalFeeBalance_withdraw_called.emit(
        collateral_id=collateral_id_, fee_withdrawn=amount_to_withdraw_
    );

    return ();
}<|MERGE_RESOLUTION|>--- conflicted
+++ resolved
@@ -1,5 +1,6 @@
 %lang starknet
 
+from starkware.cairo.common.bool import TRUE
 from starkware.cairo.common.cairo_builtins import HashBuiltin
 from starkware.cairo.common.math import assert_le, assert_lt, assert_nn, assert_not_zero
 from starkware.starknet.common.syscalls import get_caller_address
@@ -125,13 +126,8 @@
         contract_address=registry, index=Asset_INDEX, version=version
     );
     let (asset: Asset) = IAsset.get_asset(contract_address=asset_address, id=collateral_id_);
-<<<<<<< HEAD
-    with_attr error_message("Standard fee should be a collateral in the system") {
-        assert_not_zero(asset.is_collateral);
-=======
     with_attr error_message("WithdrawalFeeBalance: Unregistered collateral passed") {
-        assert_not_zero(asset.collateral);
->>>>>>> 8a8c9fd5
+        assert asset.is_collateral = TRUE;
     }
     standard_withdraw_fee_collateral_id.write(value=collateral_id_);
 
