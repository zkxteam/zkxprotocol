--- conflicted
+++ resolved
@@ -36,17 +36,6 @@
 // Storage #
 //##########
 
-<<<<<<< HEAD
-// Stores the contract version
-@storage_var
-func contract_version() -> (version: felt) {
-}
-
-// Stores the address of Authorized Registry contract
-@storage_var
-func registry_address() -> (contract_address: felt) {
-}
-
 // Stores the standard withdraw fee
 @storage_var
 func standard_withdraw_fee() -> (fee: felt) {
@@ -62,23 +51,6 @@
 func total_withdrawal_fee_per_asset(collateral_id: felt) -> (accumulated_fee: felt) {
 }
 
-=======
-// Stores the standard withdraw fee
-@storage_var
-func standard_withdraw_fee() -> (fee: felt) {
-}
-
-// Stores the standard withdraw fee collateral id
-@storage_var
-func standard_withdraw_fee_collateral_id() -> (collateral_id: felt) {
-}
-
-// Stores the total withdrawal fee per asset
-@storage_var
-func total_withdrawal_fee_per_asset(collateral_id: felt) -> (accumulated_fee: felt) {
-}
-
->>>>>>> 46274dfe
 //##############
 // Constructor #
 //##############
@@ -90,17 +62,7 @@
 func constructor{syscall_ptr: felt*, pedersen_ptr: HashBuiltin*, range_check_ptr}(
     registry_address_: felt, version_: felt
 ) {
-<<<<<<< HEAD
-    with_attr error_message("Registry address and version cannot be 0") {
-        assert_not_zero(registry_address_);
-        assert_not_zero(version_);
-    }
-
-    registry_address.write(value=registry_address_);
-    contract_version.write(value=version_);
-=======
     CommonLib.initialize(registry_address_, version_);
->>>>>>> 46274dfe
     return ();
 }
 
@@ -140,13 +102,8 @@
 func set_standard_withdraw_fee{syscall_ptr: felt*, pedersen_ptr: HashBuiltin*, range_check_ptr}(
     fee_: felt, collateral_id_: felt
 ) {
-<<<<<<< HEAD
-    let (registry) = registry_address.read();
-    let (version) = contract_version.read();
-=======
     let (registry) = CommonLib.get_registry_address();
     let (version) = CommonLib.get_contract_version();
->>>>>>> 46274dfe
 
     // Auth check
     with_attr error_message("Caller is not Master Admin") {
@@ -166,11 +123,7 @@
     let (asset_address) = IAuthorizedRegistry.get_contract_address(
         contract_address=registry, index=Asset_INDEX, version=version
     );
-<<<<<<< HEAD
-    let (asset: Asset) = IAsset.getAsset(contract_address=asset_address, id=collateral_id_);
-=======
     let (asset: Asset) = IAsset.get_asset(contract_address=asset_address, id=collateral_id_);
->>>>>>> 46274dfe
     with_attr error_message("Standard fee should be a collateral in the system") {
         assert_not_zero(asset.collateral);
     }
@@ -190,13 +143,8 @@
     collateral_id_: felt, fee_to_add_: felt
 ) {
     // Auth check
-<<<<<<< HEAD
-    let (registry) = registry_address.read();
-    let (version) = contract_version.read();
-=======
     let (registry) = CommonLib.get_registry_address();
     let (version) = CommonLib.get_contract_version();
->>>>>>> 46274dfe
     let (caller) = get_caller_address();
 
     // fetch account registry contract address
@@ -247,13 +195,8 @@
 func withdraw{syscall_ptr: felt*, pedersen_ptr: HashBuiltin*, range_check_ptr}(
     collateral_id_: felt, amount_to_withdraw_: felt
 ) {
-<<<<<<< HEAD
-    let (registry) = registry_address.read();
-    let (version) = contract_version.read();
-=======
     let (registry) = CommonLib.get_registry_address();
     let (version) = CommonLib.get_contract_version();
->>>>>>> 46274dfe
 
     // Auth check
     with_attr error_message("Caller is not Master Admin") {
