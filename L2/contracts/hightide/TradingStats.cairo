%lang starknet

from starkware.cairo.common.alloc import alloc
from starkware.cairo.common.bool import FALSE, TRUE
from starkware.starknet.common.syscalls import get_block_timestamp, get_caller_address
from starkware.cairo.common.cairo_builtins import HashBuiltin
from starkware.cairo.common.math import unsigned_div_rem, assert_le, assert_in_range, assert_lt
from starkware.cairo.common.math_cmp import is_nn, is_le

from contracts.Constants import Hightide_INDEX, Trading_INDEX, UserStats_INDEX
from contracts.DataTypes import VolumeMetaData, TraderStats, TradingSeason, MultipleOrder
from contracts.interfaces.IAccountRegistry import IAccountRegistry
from contracts.interfaces.IAuthorizedRegistry import IAuthorizedRegistry
from contracts.interfaces.IHighTide import IHighTide
from contracts.interfaces.IUserStats import IUserStats
from contracts.libraries.CommonLibrary import (
    CommonLib,
    get_contract_version,
    get_registry_address,
    set_contract_version,
    set_registry_address,
)
from contracts.Math_64x61 import Math64x61_mul, Math64x61_add, Math64x61_div, Math64x61_fromIntFelt

// This contract can be used as a source of truth for all consumers of trade stats off-chain/on-chain
// This does not have functions to calculate any of the hightide formulas
// This contract just does on-chain trade stats storage and reporting
// The consumers of these stats should perform necessary calculations
// pair_id as used in this contract refers to market_id - it can be supplied by caller or retrieved from Market contract
// if the asset / collateral id is supplied

@event
func trade_recorded(
    season_id: felt,
    pair_id: felt,
    trader_address: felt,
    order_type: felt,
    order_size_64x61: felt,
    order_price_64x61: felt,
) {
}
// this var stores the total number of recorded trades for a volume_type
// this is identified by VolumeMetaData (season, pair, order_type)
@storage_var
func num_orders(volume_type: VolumeMetaData) -> (res: felt) {
}

// corresponding to a volume_type this storage var stores running total of order volume [sum(size*price)]
@storage_var
func order_volume(volume_type: VolumeMetaData) -> (res_64x61: felt) {
}

// this stores the number of trades in a day for a pair in a season
@storage_var
func trade_frequency(season_id: felt, pair_id: felt, day: felt) -> (res: felt) {
}

// this stores number of traders for a pair in a season
@storage_var
func num_traders(season_id: felt, pair_id: felt) -> (res: felt) {
}

// stores list of trader addresses for a pair in a season - retrievable by index in the list
// currently this is maintained but not used
@storage_var
func traders_in_pair(season_id: felt, pair_id: felt, index: felt) -> (trader_address: felt) {
}

// stores whether a trader is an active trader for a pair in a season i.e. has traded at least once
@storage_var
func trader_for_pair(season_id: felt, pair_id: felt, trader_address: felt) -> (is_trader: felt) {
}

//##############
// Constructor #
//##############

// @notice Constructor of the smart-contract
// @param registry_address_ Address of the AuthorizedRegistry contract
// @param version_ Version of this contract
@constructor
func constructor{syscall_ptr: felt*, pedersen_ptr: HashBuiltin*, range_check_ptr}(
    registry_address_: felt, version_: felt
) {
    CommonLib.initialize(registry_address_, version_);
    return ();
}

//#################
// View Functions #
//#################

// @dev - This function returns current running total for VolumeMetaData
// It supports pagination through the use of num_order_required_ and index_from_ params
// This might be used to calculate x_1 according to the hightide algorithm
@view
func get_order_volume{syscall_ptr: felt*, pedersen_ptr: HashBuiltin*, range_check_ptr}(
    volume_type_: VolumeMetaData
) -> (number_of_orders: felt, total_volume_64x61: felt) {
    alloc_locals;
    let (current_num_orders) = num_orders.read(volume_type_);
    let (current_total_volume_64x61) = order_volume.read(volume_type_);

    return (current_num_orders, current_total_volume_64x61);
<<<<<<< HEAD
}

@view
func get_average_order_volume{syscall_ptr: felt*, pedersen_ptr: HashBuiltin*, range_check_ptr}(
    season_id_: felt, pair_id_: felt
) -> (average_volume: felt) {
    alloc_locals;

    let volume_metadata_pair_open: VolumeMetaData = VolumeMetaData(
        season_id=season_id_, pair_id=pair_id_, order_type=1
    );

    let volume_metadata_pair_close: VolumeMetaData = VolumeMetaData(
        season_id=season_id_, pair_id=pair_id_, order_type=0
    );

    let (current_num_orders_open) = num_orders.read(volume_metadata_pair_open);
    let (current_num_orders_close) = num_orders.read(volume_metadata_pair_close);

    let (current_total_volume_open_64x61) = order_volume.read(volume_metadata_pair_open);
    let (current_total_volume_close_64x61) = order_volume.read(volume_metadata_pair_close);

    let (total_volume_64x61) = Math64x61_add(
        current_total_volume_open_64x61, current_total_volume_close_64x61
    );
    let total_orders = current_num_orders_open + current_num_orders_close;
    let (total_orders_64x61) = Math64x61_fromIntFelt(total_orders);

    let (average_volume) = Math64x61_div(total_volume_64x61, total_orders_64x61);

    return (average_volume,);
=======
>>>>>>> 3f8a5169
}

// @dev - Returns current active trader count for given <season_id, pair_id>
// This might be used to calculate x_4 according to the hightide algorithm
@view
func get_num_active_traders{syscall_ptr: felt*, pedersen_ptr: HashBuiltin*, range_check_ptr}(
    season_id_: felt, pair_id_: felt
) -> (res: felt) {
    let (current_num_traders) = num_traders.read(season_id_, pair_id_);
    return (current_num_traders,);
}

// @dev - Returns frequency(no. of trades in a day) table(list) for <season_id, pair_id>
// this might be used for calculating x_2 according to the hightide algorithm
@view
func get_season_trade_frequency{syscall_ptr: felt*, pedersen_ptr: HashBuiltin*, range_check_ptr}(
    season_id_: felt, pair_id_: felt
) -> (frequency_len: felt, frequency: felt*) {
    alloc_locals;
    let number_of_days = get_current_days_in_season(season_id_, pair_id_);
    local ref_number_of_days = number_of_days;
    let frequency_list: felt* = alloc();

    let max_trades = get_frequencies(season_id_, pair_id_, number_of_days, 0, frequency_list, 0);
    return (ref_number_of_days, frequency_list);
}

// @dev - This function returns the max number of trades in a day for season_id, pair_id
// this might be used for calculating x_2 according to the hightide algorithm
@view
func get_max_trades_in_day{syscall_ptr: felt*, pedersen_ptr: HashBuiltin*, range_check_ptr}(
    season_id_: felt, pair_id_: felt
) -> (res: felt) {
    let number_of_days = get_current_days_in_season(season_id_, pair_id_);

    let frequency_list: felt* = alloc();
    let max_trades = get_frequencies(season_id_, pair_id_, number_of_days, 0, frequency_list, 0);
    return (max_trades,);
}

// @dev - this function returns the number of trades recorded for a particular day upto the timestamp of call
@view
func get_num_trades_in_day{syscall_ptr: felt*, pedersen_ptr: HashBuiltin*, range_check_ptr}(
    season_id_: felt, pair_id_: felt, day_number_: felt
) -> (res: felt) {
    let (registry_address) = get_registry_address();
    let (version) = get_contract_version();
    let (hightide_address) = IAuthorizedRegistry.get_contract_address(
        registry_address, Hightide_INDEX, version
    );
    let (season: TradingSeason) = IHighTide.get_season(hightide_address, season_id_);

    with_attr error_message(
            "Day number should be less than current day number/total tradable days") {
        assert_lt(day_number_, season.num_trading_days);
    }

    let (current_daily_count) = trade_frequency.read(season_id_, pair_id_, day_number_);
    return (current_daily_count,);
}

// @dev - This function calculates the total number of days in the season for which there was at least 1 trade recorded
// This is used for calculating x_3 according to the hightide algorithm
@view
func get_total_days_traded{syscall_ptr: felt*, pedersen_ptr: HashBuiltin*, range_check_ptr}(
    season_id_: felt, pair_id_: felt
) -> (res: felt) {
    let number_of_days = get_current_days_in_season(season_id_, pair_id_);

    // The 4th argument of the following function call keeeps a running total of days traded
    let count = count_num_days_traded(season_id_, pair_id_, number_of_days, 0);
    return (count,);
}

//#####################
// External Functions #
//#####################

// @dev - Function called by trading contract after trade execution
@external
func record_trade_batch_stats{syscall_ptr: felt*, pedersen_ptr: HashBuiltin*, range_check_ptr}(
    pair_id_: felt,
    order_size_64x61_: felt,
    execution_price_64x61_: felt,
    request_list_len: felt,
    request_list: MultipleOrder*,
    trader_stats_list_len: felt,
    trader_stats_list: TraderStats*,
) {
    alloc_locals;

    let (caller) = get_caller_address();
    let (registry) = get_registry_address();
    let (version) = get_contract_version();

    let (trading_address) = IAuthorizedRegistry.get_contract_address(
        contract_address=registry, index=Trading_INDEX, version=version
    );

    // Check that this call originated from Trading contract
    with_attr error_message("Trade can be recorded only by Trading contract") {
        assert caller = trading_address;
    }

    // Get Hightide address from Authorized Registry
    let (hightide_address) = IAuthorizedRegistry.get_contract_address(
        contract_address=registry, index=Hightide_INDEX, version=version
    );

    let (season_id_) = IHighTide.get_current_season_id(hightide_address);
<<<<<<< HEAD
    let invalid_season_id = is_le(season_id_, 0);

    // Season id <=0 means that Hightide module has not been activated - in other words no season has been started in the system
    // This scenario is similar to when a season has ended but a new one has not started yet
    // In such a situation we just return without recording the trade stats
    if (invalid_season_id == 1) {
=======
    if (season_id_ == 0) {
>>>>>>> 3f8a5169
        return ();
    }

    let (is_expired) = IHighTide.get_season_expiry_state(hightide_address, season_id_);
    if (is_expired == TRUE) {
        return ();
    }

    // Get User stats address
    let (user_stats_address) = IAuthorizedRegistry.get_contract_address(
        contract_address=registry, index=UserStats_INDEX, version=version
    );

    IUserStats.record_trader_stats(
        contract_address=user_stats_address,
        season_id=season_id_,
        pair_id=pair_id_,
        trader_stats_list_len=trader_stats_list_len,
        trader_stats_list=trader_stats_list,
    );

    // Get trading season data
    let (season: TradingSeason) = IHighTide.get_season(hightide_address, season_id_);

    // Get the current day according to the season
    let current_day = get_current_day(season.start_timestamp);

<<<<<<< HEAD
    let within_season = is_le(current_day, season.num_trading_days - 1);

    // If the season is over, return without setting the trading stats
    // we do not check whether season has started, since Hightide returns only a season_id when it has started
    if (within_season == 0) {
        return ();
    }

=======
>>>>>>> 3f8a5169
    let (current_daily_count) = trade_frequency.read(season_id_, pair_id_, current_day);

    // Increment number of trades for current_day
    trade_frequency.write(
        season_id_, pair_id_, current_day, current_daily_count + request_list_len
    );

    // Recursively set the trading stats for each order
    record_trade_batch_stats_recurse(
        season_id_=season_id_,
        pair_id_=pair_id_,
        order_size_64x61_=order_size_64x61_,
        execution_price_64x61_=execution_price_64x61_,
        request_list_len_=request_list_len,
        request_list_=request_list,
    );

    return ();
}

//#####################
// Internal Functions #
//#####################

// @dev - Internal function to be called recursively
func record_trade_batch_stats_recurse{
    syscall_ptr: felt*, pedersen_ptr: HashBuiltin*, range_check_ptr
}(
    season_id_: felt,
    pair_id_: felt,
    order_size_64x61_: felt,
    execution_price_64x61_: felt,
    request_list_len_: felt,
    request_list_: MultipleOrder*,
) {
    alloc_locals;

    if (request_list_len_ == 0) {
        return ();
    }

    local curr_order_size_64x61;

    // Check if size is less than or equal to postionSize
    let cmp_res = is_le(order_size_64x61_, [request_list_].positionSize);

    if (cmp_res == 1) {
        // If yes, make the order_size to be size
        assert curr_order_size_64x61 = order_size_64x61_;
    } else {
        // If no, make order_size to be the positionSize̦
        assert curr_order_size_64x61 = [request_list_].positionSize;
    }

    // Update running total of order volume
    let volume_metadata: VolumeMetaData = VolumeMetaData(
        season_id=season_id_, pair_id=pair_id_, order_type=[request_list_].closeOrder
    );

    let (current_len) = num_orders.read(volume_metadata);

    let (current_volume_64x61) = order_volume.read(volume_metadata);
    let (present_trade_volume_64x61) = Math64x61_mul(curr_order_size_64x61, execution_price_64x61_);
    let (updated_order_volume_64x61) = Math64x61_add(
        current_volume_64x61, present_trade_volume_64x61
    );
    order_volume.write(volume_metadata, updated_order_volume_64x61);

    // increment number of trades storage_var
    num_orders.write(volume_metadata, current_len + 1);

    // Update number of unique active traders for a pair in a season
    let (trader_status) = trader_for_pair.read(season_id_, pair_id_, [request_list_].pub_key);

    // If trader was not active for pair in this season
    if (trader_status == 0) {
        // Mark trader as active
        trader_for_pair.write(season_id_, pair_id_, [request_list_].pub_key, 1);
        let (current_num_traders) = num_traders.read(season_id_, pair_id_);
        // Increment count of unique active traders for pair in season
        num_traders.write(season_id_, pair_id_, current_num_traders + 1);
        // Store trader address for pair in this season at current index
        traders_in_pair.write(season_id_, pair_id_, current_num_traders, [request_list_].pub_key);
        tempvar syscall_ptr = syscall_ptr;
        tempvar pedersen_ptr: HashBuiltin* = pedersen_ptr;
        tempvar range_check_ptr = range_check_ptr;
    } else {
        tempvar syscall_ptr = syscall_ptr;
        tempvar pedersen_ptr: HashBuiltin* = pedersen_ptr;
        tempvar range_check_ptr = range_check_ptr;
    }

    // emit event for off-chain consumers
    trade_recorded.emit(
        season_id_,
        pair_id_,
        [request_list_].pub_key,
        [request_list_].closeOrder,
        curr_order_size_64x61,
        execution_price_64x61_,
    );

    return record_trade_batch_stats_recurse(
        season_id_,
        pair_id_,
        order_size_64x61_,
        execution_price_64x61_,
        request_list_len_ - 1,
        request_list_ + MultipleOrder.SIZE,
    );
}

// @dev - returns the minimum of the 2 function arguments
func min_of{syscall_ptr: felt*, pedersen_ptr: HashBuiltin*, range_check_ptr}(
    x: felt, y: felt
) -> felt {
    if (is_le(x, y) == 1) {
        return x;
    }
    return y;
}

// @dev - returns the maximum of the 2 function arguments
func max_of{syscall_ptr: felt*, pedersen_ptr: HashBuiltin*, range_check_ptr}(
    x: felt, y: felt
) -> felt {
    if (is_le(x, y) == 1) {
        return y;
    }
    return x;
}

// @dev - Returns current day of the season based on current timestamp
// if season has ended then it returns max number of trading days configured for the season
func get_current_day{syscall_ptr: felt*, pedersen_ptr: HashBuiltin*, range_check_ptr}(
    start_timestamp: felt
) -> felt {
    alloc_locals;

    let (current_timestamp) = get_block_timestamp();
    local time_since_start = current_timestamp - start_timestamp;

    // Calculate current day = S/number of seconds in a day where S=time since start of season
    let (current_day, r) = unsigned_div_rem(time_since_start, 24 * 60 * 60);

    return current_day;
}

// @dev - This function recursively calculates the trade count for each day in the season so far and also returns the max trades
// in a day for the season, pair
func get_frequencies{syscall_ptr: felt*, pedersen_ptr: HashBuiltin*, range_check_ptr}(
    season_id_: felt,
    pair_id_: felt,
    total_frequencies: felt,
    current_index_: felt,
    frequency_list: felt*,
    max_num_trades: felt,
) -> felt {
    if (total_frequencies == 0) {
        return max_num_trades;
    }

    let (current_trade_count) = trade_frequency.read(season_id_, pair_id_, current_index_);
    assert frequency_list[current_index_] = current_trade_count;

    let cmp_res = is_le(max_num_trades, current_trade_count);
    if (cmp_res == 1) {
        return get_frequencies(
            season_id_,
            pair_id_,
            total_frequencies - 1,
            current_index_ + 1,
            frequency_list,
            current_trade_count,
        );
    }

    return get_frequencies(
        season_id_,
        pair_id_,
        total_frequencies - 1,
        current_index_ + 1,
        frequency_list,
        max_num_trades,
    );
}

// @dev - This function recursively calculates the total traded days for a season so far
// It checks and counts those days for which trade frequency(count) recorded was atleast 1
// @param days_traded - keeps a running total of the number of days in which there was trade recorded in the season
func count_num_days_traded{syscall_ptr: felt*, pedersen_ptr: HashBuiltin*, range_check_ptr}(
    season_id_: felt, pair_id_: felt, num_days_: felt, days_traded: felt
) -> felt {
    if (num_days_ == 0) {
        return days_traded;
    }

    let (current_trade_count) = trade_frequency.read(season_id_, pair_id_, num_days_ - 1);
    // If there was no trade recorded, then do not increment days_traded
    if (current_trade_count == 0) {
        return count_num_days_traded(season_id_, pair_id_, num_days_ - 1, days_traded);
    }
    // else increment days_traded to update running total and make the recursive call
    return count_num_days_traded(season_id_, pair_id_, num_days_ - 1, days_traded + 1);
}

// @dev - This function calculates number of days that have elapsed in the season so far
func get_current_days_in_season{syscall_ptr: felt*, pedersen_ptr: HashBuiltin*, range_check_ptr}(
    season_id_: felt, pair_id_: felt
) -> felt {
    alloc_locals;

    with_attr error_message("Invalid season id") {
        assert_le(1, season_id_);
    }

    let (registry_address) = get_registry_address();
    let (version) = get_contract_version();
    let (hightide_address) = IAuthorizedRegistry.get_contract_address(
        registry_address, Hightide_INDEX, version
    );

    let (season: TradingSeason) = IHighTide.get_season(hightide_address, season_id_);

    // Get current day of the season based on the timestamp
    let current_day = get_current_day(season.start_timestamp);

    local number_of_days;
    let within_season = is_le(current_day, season.num_trading_days - 1);

    // If within season, return current_day else return total_trading_days in season
    if (within_season == 1) {
        assert number_of_days = current_day + 1;
    } else {
        assert number_of_days = season.num_trading_days;
    }
    return number_of_days;
}<|MERGE_RESOLUTION|>--- conflicted
+++ resolved
@@ -102,40 +102,6 @@
     let (current_total_volume_64x61) = order_volume.read(volume_type_);
 
     return (current_num_orders, current_total_volume_64x61);
-<<<<<<< HEAD
-}
-
-@view
-func get_average_order_volume{syscall_ptr: felt*, pedersen_ptr: HashBuiltin*, range_check_ptr}(
-    season_id_: felt, pair_id_: felt
-) -> (average_volume: felt) {
-    alloc_locals;
-
-    let volume_metadata_pair_open: VolumeMetaData = VolumeMetaData(
-        season_id=season_id_, pair_id=pair_id_, order_type=1
-    );
-
-    let volume_metadata_pair_close: VolumeMetaData = VolumeMetaData(
-        season_id=season_id_, pair_id=pair_id_, order_type=0
-    );
-
-    let (current_num_orders_open) = num_orders.read(volume_metadata_pair_open);
-    let (current_num_orders_close) = num_orders.read(volume_metadata_pair_close);
-
-    let (current_total_volume_open_64x61) = order_volume.read(volume_metadata_pair_open);
-    let (current_total_volume_close_64x61) = order_volume.read(volume_metadata_pair_close);
-
-    let (total_volume_64x61) = Math64x61_add(
-        current_total_volume_open_64x61, current_total_volume_close_64x61
-    );
-    let total_orders = current_num_orders_open + current_num_orders_close;
-    let (total_orders_64x61) = Math64x61_fromIntFelt(total_orders);
-
-    let (average_volume) = Math64x61_div(total_volume_64x61, total_orders_64x61);
-
-    return (average_volume,);
-=======
->>>>>>> 3f8a5169
 }
 
 // @dev - Returns current active trader count for given <season_id, pair_id>
@@ -246,16 +212,7 @@
     );
 
     let (season_id_) = IHighTide.get_current_season_id(hightide_address);
-<<<<<<< HEAD
-    let invalid_season_id = is_le(season_id_, 0);
-
-    // Season id <=0 means that Hightide module has not been activated - in other words no season has been started in the system
-    // This scenario is similar to when a season has ended but a new one has not started yet
-    // In such a situation we just return without recording the trade stats
-    if (invalid_season_id == 1) {
-=======
     if (season_id_ == 0) {
->>>>>>> 3f8a5169
         return ();
     }
 
@@ -283,17 +240,6 @@
     // Get the current day according to the season
     let current_day = get_current_day(season.start_timestamp);
 
-<<<<<<< HEAD
-    let within_season = is_le(current_day, season.num_trading_days - 1);
-
-    // If the season is over, return without setting the trading stats
-    // we do not check whether season has started, since Hightide returns only a season_id when it has started
-    if (within_season == 0) {
-        return ();
-    }
-
-=======
->>>>>>> 3f8a5169
     let (current_daily_count) = trade_frequency.read(season_id_, pair_id_, current_day);
 
     // Increment number of trades for current_day
