--- conflicted
+++ resolved
@@ -32,7 +32,7 @@
 from contracts.interfaces.IMarkets import IMarkets
 from contracts.interfaces.IMarketPrices import IMarketPrices
 from contracts.libraries.CommonLibrary import CommonLib
-from contracts.Math_64x61 import Math64x61_div, Math64x61_mul
+from contracts.Math_64x61 import Math64x61_div, Math64x61_mul, Math64x61_add, Math64x61_sub
 
 //#########
 // Events #
@@ -41,13 +41,9 @@
 // Event emitted whenever check_liquidation() is called
 @event
 func check_liquidation_called(
-<<<<<<< HEAD
     account_address: felt,
     liq_result: felt,
     least_collateral_ratio_position: PositionDetailsWithMarket,
-=======
-    account_address: felt, liq_result: felt, least_collateral_ratio_position: felt
->>>>>>> 46274dfe
 ) {
 }
 
@@ -58,25 +54,7 @@
 
 // Event emitted whenever position can be deleveraged
 @event
-<<<<<<< HEAD
 func position_to_be_deleveraged(position: PositionDetailsWithMarket, amount_to_be_sold: felt) {
-}
-
-//##########
-// Storage #
-//##########
-
-// Stores the contract version
-@storage_var
-func contract_version() -> (version: felt) {
-}
-
-// Stores the address of Authorized Registry contract
-@storage_var
-func registry_address() -> (contract_address: felt) {
-=======
-func position_to_be_deleveraged(position: felt, amount_to_be_sold: felt) {
->>>>>>> 46274dfe
 }
 
 //##############
@@ -90,17 +68,7 @@
 func constructor{syscall_ptr: felt*, pedersen_ptr: HashBuiltin*, range_check_ptr}(
     registry_address_: felt, version_: felt
 ) {
-<<<<<<< HEAD
-    with_attr error_message("Registry address and version cannot be 0") {
-        assert_not_zero(registry_address_);
-        assert_not_zero(version_);
-    }
-
-    registry_address.write(value=registry_address_);
-    contract_version.write(value=version_);
-=======
     CommonLib.initialize(registry_address_, version_);
->>>>>>> 46274dfe
     return ();
 }
 
@@ -116,27 +84,15 @@
 @external
 func check_liquidation{syscall_ptr: felt*, pedersen_ptr: HashBuiltin*, range_check_ptr}(
     account_address: felt, prices_len: felt, prices: PriceData*
-<<<<<<< HEAD
 ) -> (liq_result: felt, least_collateral_ratio_position: PositionDetailsWithMarket) {
     alloc_locals;
     // Check if the caller is the liquidator contract
     let (caller) = get_caller_address();
 
-=======
-) -> (liq_result: felt, least_collateral_ratio_position: felt) {
-    alloc_locals;
-
-    // Check if the caller is the liquidator contract
-    let (caller) = get_caller_address();
-
-    // ###### Add the check here ########
-
->>>>>>> 46274dfe
     // Check if the list is empty
     with_attr error_message("Invalid Input") {
         assert_not_zero(prices_len);
     }
-<<<<<<< HEAD
 
     // Fetch all the positions from the Account contract
     let (
@@ -149,26 +105,15 @@
     }
 
     // Get the market & asset addresses
-    let (registry) = registry_address.read();
-    let (version) = contract_version.read();
+    let (registry) = CommonLib.get_registry_address();
+    let (version) = CommonLib.get_contract_version();
+
     let (asset_address) = IAuthorizedRegistry.get_contract_address(
         contract_address=registry, index=Asset_INDEX, version=version
     );
     let (market_address) = IAuthorizedRegistry.get_contract_address(
         contract_address=registry, index=Market_INDEX, version=version
     );
-=======
-
-    // Fetch all the positions from the Account contract
-    let (
-        positions_len: felt, positions: OrderDetailsWithIDs*
-    ) = IAccountManager.return_array_positions(contract_address=account_address);
-
-    // Check if the list is empty
-    with_attr error_message("Position array length is 0") {
-        assert_not_zero(positions_len);
-    }
->>>>>>> 46274dfe
 
     // Recurse through all positions to see if it needs to liquidated
     let (
@@ -203,13 +148,8 @@
         );
         IAccountManager.liquidate_position(
             contract_address=account_address,
-<<<<<<< HEAD
             position_=least_collateral_ratio_position,
             amount_to_be_sold_=amount_to_be_sold,
-=======
-            id=least_collateral_ratio_position,
-            amount=amount_to_be_sold,
->>>>>>> 46274dfe
         );
         tempvar syscall_ptr = syscall_ptr;
         tempvar pedersen_ptr: HashBuiltin* = pedersen_ptr;
@@ -250,15 +190,9 @@
     return ();
 }
 
-<<<<<<< HEAD
 //######################
 // Internal Functions #
 //######################
-=======
-//#####################
-// Internal Functions #
-//#####################
->>>>>>> 46274dfe
 
 // @notice Finds the usd value of all the collaterals in account contract
 // @param prices_len - Length of the prices array
@@ -304,13 +238,15 @@
         collateral_details.balance, price_details.collateralPrice
     );
 
+    let (new_total_account_value) = Math64x61_add(total_value, collateral_value_usd);
+
     // Recurse over the next element
     return find_collateral_balance(
         prices_len=prices_len - 1,
         prices=prices + PriceData.SIZE,
         collaterals_len=collaterals_len - 1,
         collaterals=collaterals + CollateralBalance.SIZE,
-        total_value=total_value + collateral_value_usd,
+        total_value=new_total_account_value,
     );
 }
 
@@ -322,7 +258,6 @@
 // @param prices - Array with all the price details
 // @param total_account_value - Collateral value - borrowed value + positionSize * price
 // @param total_maintenance_requirement - maintenance ratio of the asset * value of the position when executed
-<<<<<<< HEAD
 // @param market_address - Address of the Market Contract
 // @param asset_address - Address of the Asset Contract
 // @param least_collateral_ratio - The least collateral ratio among the positions
@@ -331,20 +266,11 @@
 // @param least_collateral_ratio_position_asset_price - Asset price of an asset in the postion which is having the least collateral ratio
 // @return is_liquidation - 1 if positions are marked to be liquidated
 // @return least_collateral_ratio_position - The least collateralized position
-=======
-// @param least_collateral_ratio - The least collateral ratio among the positions
-// @param least_collateral_ratio_position - The positionID of the postion which is having the least collateral ratio
-// @param least_collateral_ratio_position_collateral_price - Collateral price of the collateral in the postion which is having the least collateral ratio
-// @param least_collateral_ratio_position_asset_price - Asset price of an asset in the postion which is having the least collateral ratio
-// @return is_liquidation - 1 if positions are marked to be liquidated
-// @return least_collateral_ratio_position - The positionID of the least collateralized position
->>>>>>> 46274dfe
 // @return least_collateral_ratio_position_collateral_price - Collateral price of the collateral in least_collateral_ratio_position
 // @return least_collateral_ratio_position_asset_price - Asset price of an asset in least_collateral_ratio_position
 func check_liquidation_recurse{syscall_ptr: felt*, pedersen_ptr: HashBuiltin*, range_check_ptr}(
     account_address: felt,
     positions_len: felt,
-<<<<<<< HEAD
     positions: PositionDetailsWithMarket*,
     prices_len: felt,
     prices: PriceData*,
@@ -354,24 +280,11 @@
     total_maintenance_requirement: felt,
     least_collateral_ratio: felt,
     least_collateral_ratio_position: PositionDetailsWithMarket,
-=======
-    positions: OrderDetailsWithIDs*,
-    prices_len: felt,
-    prices: PriceData*,
-    total_account_value: felt,
-    total_maintenance_requirement: felt,
-    least_collateral_ratio: felt,
-    least_collateral_ratio_position: felt,
->>>>>>> 46274dfe
     least_collateral_ratio_position_collateral_price: felt,
     least_collateral_ratio_position_asset_price: felt,
 ) -> (
     is_liquidation: felt,
-<<<<<<< HEAD
     least_collateral_ratio_position: PositionDetailsWithMarket,
-=======
-    least_collateral_ratio_position: felt,
->>>>>>> 46274dfe
     least_collateral_ratio_position_collateral_price: felt,
     least_collateral_ratio_position_asset_price: felt,
 ) {
@@ -394,7 +307,7 @@
         );
 
         // Add the collateral value to the total_account_value
-        local total_account_value_collateral = total_account_value + user_balance;
+        let (total_account_value_collateral) = Math64x61_add(total_account_value, user_balance);
 
         // Check if the maintenance margin is not satisfied
         let is_liquidation = is_le(total_account_value_collateral, total_maintenance_requirement);
@@ -409,7 +322,6 @@
     }
 
     // Create a temporary struct to read data from the array element of positions
-<<<<<<< HEAD
     tempvar position_details: PositionDetailsWithMarket = PositionDetailsWithMarket(
         market_id=[positions].market_id,
         direction=[positions].direction,
@@ -425,23 +337,6 @@
         contract_address=market_address, market_id=position_details.market_id
     );
 
-=======
-    tempvar order_details: OrderDetailsWithIDs = OrderDetailsWithIDs(
-        orderID=[positions].orderID,
-        assetID=[positions].assetID,
-        collateralID=[positions].collateralID,
-        price=[positions].price,
-        executionPrice=[positions].executionPrice,
-        positionSize=[positions].positionSize,
-        orderType=[positions].orderType,
-        direction=[positions].direction,
-        portionExecuted=[positions].portionExecuted,
-        status=[positions].status,
-        marginAmount=[positions].marginAmount,
-        borrowedAmount=[positions].borrowedAmount
-        );
-
->>>>>>> 46274dfe
     // Create a temporary struct to read data from the array element of prices
     tempvar price_details: PriceData = PriceData(
         assetID=[prices].assetID,
@@ -452,7 +347,6 @@
 
     // Check if there is a mismatch in prices array and positions array
     with_attr error_message("assetID and collateralID do not match") {
-<<<<<<< HEAD
         assert asset_id = price_details.assetID;
         assert collateral_id = price_details.collateralID;
     }
@@ -469,31 +363,6 @@
     // Calculate the required margin in usd
     let (maintenance_position) = Math64x61_mul(
         position_details.avg_execution_price, position_details.position_size
-=======
-        assert order_details.assetID = price_details.assetID;
-        assert order_details.collateralID = price_details.collateralID;
-    }
-
-    // Check if the prices are not negative
-    with_attr error("price is invalid or the array is out of bounds") {
-        assert_nn(price_details.collateralPrice);
-        assert_nn(price_details.assetPrice);
-    }
-
-    // Fetch the maintatanence margin requirement from asset contract
-    let (registry) = CommonLib.get_registry_address();
-    let (version) = CommonLib.get_contract_version();
-    let (asset_address) = IAuthorizedRegistry.get_contract_address(
-        contract_address=registry, index=Asset_INDEX, version=version
-    );
-    let (req_margin) = IAsset.get_maintenance_margin(
-        contract_address=asset_address, id=order_details.assetID
-    );
-
-    // Calculate the required margin in usd
-    let (maintenance_position) = Math64x61_mul(
-        order_details.executionPrice, order_details.portionExecuted
->>>>>>> 46274dfe
     );
     let (maintenance_requirement) = Math64x61_mul(req_margin, maintenance_position);
     let (maintenance_requirement_usd) = Math64x61_mul(
@@ -502,77 +371,52 @@
 
     // Calculate pnl to check if it is the least collateralized position
     local price_diff_;
-<<<<<<< HEAD
     if (position_details.direction == 1) {
-        tempvar price_diff = price_details.assetPrice - position_details.avg_execution_price;
-        price_diff_ = price_diff;
+        let (diff) = Math64x61_sub(price_details.assetPrice, position_details.avg_execution_price);
+        price_diff_ = diff;
     } else {
-        tempvar price_diff = position_details.avg_execution_price - price_details.assetPrice;
-        price_diff_ = price_diff;
+        let (diff) = Math64x61_sub(position_details.avg_execution_price, price_details.assetPrice);
+        price_diff_ = diff;
     }
 
     let (pnl) = Math64x61_mul(price_diff_, position_details.position_size);
 
     // Calculate the value of the current account margin in usd
-    local position_value = maintenance_position - position_details.borrowed_amount + pnl;
-=======
-    if (order_details.direction == 1) {
-        tempvar price_diff = price_details.assetPrice - order_details.executionPrice;
-        price_diff_ = price_diff;
-    } else {
-        tempvar price_diff = order_details.executionPrice - price_details.assetPrice;
-        price_diff_ = price_diff;
-    }
-
-    let (pnl) = Math64x61_mul(price_diff_, order_details.portionExecuted);
-
-    // Calculate the value of the current account margin in usd
-    local position_value = maintenance_position - order_details.borrowedAmount + pnl;
->>>>>>> 46274dfe
+    let (borrowed_and_pnl) = Math64x61_add(position_details.borrowed_amount, pnl);
+    let (position_value) = Math64x61_sub(maintenance_position, borrowed_and_pnl);
     let (net_position_value_usd: felt) = Math64x61_mul(
         position_value, price_details.collateralPrice
     );
 
     // Margin ratio calculation
-<<<<<<< HEAD
-    local numerator = position_details.margin_amount + pnl;
+    let (numerator) = Math64x61_add(position_details.margin_amount, pnl);
     let (denominator) = Math64x61_mul(position_details.position_size, price_details.assetPrice);
-=======
-    local numerator = order_details.marginAmount + pnl;
-    let (denominator) = Math64x61_mul(order_details.portionExecuted, price_details.assetPrice);
->>>>>>> 46274dfe
     let (collateral_ratio_position) = Math64x61_div(numerator, denominator);
 
     let if_lesser = is_le(collateral_ratio_position, least_collateral_ratio);
 
     // If it is the lowest, update least_collateral_ratio and least_collateral_ratio_position
     local least_collateral_ratio_;
-<<<<<<< HEAD
     local least_collateral_ratio_position_: PositionDetailsWithMarket;
-=======
-    local least_collateral_ratio_position_;
->>>>>>> 46274dfe
     local least_collateral_ratio_position_collateral_price_;
     local least_collateral_ratio_position_asset_price_;
     if (if_lesser == TRUE) {
         assert least_collateral_ratio_ = collateral_ratio_position;
-<<<<<<< HEAD
         assert least_collateral_ratio_position_ = position_details;
-=======
-        assert least_collateral_ratio_position_ = order_details.orderID;
->>>>>>> 46274dfe
         assert least_collateral_ratio_position_collateral_price_ = price_details.collateralPrice;
         assert least_collateral_ratio_position_asset_price_ = price_details.assetPrice;
     } else {
         assert least_collateral_ratio_ = least_collateral_ratio;
-<<<<<<< HEAD
         assert least_collateral_ratio_position_ = position_details;
-=======
-        assert least_collateral_ratio_position_ = least_collateral_ratio_position;
->>>>>>> 46274dfe
         assert least_collateral_ratio_position_collateral_price_ = least_collateral_ratio_position_collateral_price;
         assert least_collateral_ratio_position_asset_price_ = least_collateral_ratio_position_asset_price;
     }
+
+    let (new_total_maintenance_requirement) = Math64x61_add(
+        total_maintenance_requirement, maintenance_requirement_usd
+    );
+
+    let (new_total_account_value) = Math64x61_add(total_account_value, net_position_value_usd);
 
     // Recurse over to the next position
     return check_liquidation_recurse(
@@ -581,10 +425,10 @@
         positions=positions + PositionDetailsWithMarket.SIZE,
         prices_len=prices_len - 1,
         prices=prices + PriceData.SIZE,
-        total_account_value=total_account_value + net_position_value_usd,
+        total_account_value=new_total_account_value,
         market_address=market_address,
         asset_address=asset_address,
-        total_maintenance_requirement=total_maintenance_requirement + maintenance_requirement_usd,
+        total_maintenance_requirement=new_total_maintenance_requirement,
         least_collateral_ratio=least_collateral_ratio_,
         least_collateral_ratio_position=least_collateral_ratio_position_,
         least_collateral_ratio_position_collateral_price=least_collateral_ratio_position_collateral_price_,
@@ -594,19 +438,14 @@
 
 // @notice Function to calculate amount to be put on sale for deleveraging
 // @param account_address_ - account address of the user
-<<<<<<< HEAD
 // @param position - position to be deleveraged
 // @param asset_address - Address of the Asset contract
 // @param market_address - Address of the Market contract
 // @param position - direction of the position to be deleveraged
-=======
-// @param position_ - position to be deleveraged
->>>>>>> 46274dfe
 // @param collateral_price_ - collateral price of the collateral in the position
 // @param asset_price_ - asset price of the asset in the position
 // @return amount_to_sold - amount to be put on sale for deleveraging
 func check_deleveraging{syscall_ptr: felt*, pedersen_ptr: HashBuiltin*, range_check_ptr}(
-<<<<<<< HEAD
     account_address_: felt,
     asset_address_: felt,
     market_address_: felt,
@@ -628,53 +467,27 @@
 
     local price_diff;
     if (position_.direction == 1) {
-        price_diff = asset_price_ - position_.avg_execution_price;
+        let (diff) = Math64x61_sub(asset_price_, position_.avg_execution_price);
+        price_diff = diff;
     } else {
-        price_diff = position_.avg_execution_price - asset_price_;
-=======
-    account_address_: felt, position_: felt, collateral_price_: felt, asset_price_: felt
-) -> (amount_to_be_sold: felt) {
-    alloc_locals;
-
-    // Get order details
-    let (order_details: OrderDetails) = IAccountManager.get_order_data(
-        contract_address=account_address_, order_ID=position_
-    );
-
-    // Fetch the maintatanence margin requirement from asset contract
-    let (registry) = CommonLib.get_registry_address();
-    let (version) = CommonLib.get_contract_version();
-    let (asset_address) = IAuthorizedRegistry.get_contract_address(
-        contract_address=registry, index=Asset_INDEX, version=version
-    );
-    let (req_margin) = IAsset.get_maintenance_margin(
-        contract_address=asset_address, id=order_details.assetID
-    );
-
-    let margin_amount = order_details.marginAmount;
-    let borrowed_amount = order_details.borrowedAmount;
-    let position_size = order_details.positionSize;
-
-    local price_diff;
-    if (order_details.direction == 1) {
-        price_diff = asset_price_ - order_details.executionPrice;
-    } else {
-        price_diff = order_details.executionPrice - asset_price_;
->>>>>>> 46274dfe
+        let (diff) = Math64x61_sub(position_.avg_execution_price, asset_price_);
+        price_diff = diff;
     }
 
     // Calcculate amount to be sold for deleveraging
     let (margin_amount_in_usd) = Math64x61_mul(margin_amount, collateral_price_);
     let (maintenance_requirement_in_usd) = Math64x61_mul(req_margin, asset_price_);
-    let price_diff_in_usd = maintenance_requirement_in_usd - price_diff;
+    let (price_diff_in_usd) = Math64x61_sub(maintenance_requirement_in_usd, price_diff);
     let (amount_to_be_present) = Math64x61_div(margin_amount_in_usd, price_diff_in_usd);
-    let amount_to_be_sold = position_size - amount_to_be_present;
+    let (amount_to_be_sold) = Math64x61_sub(position_size, amount_to_be_present);
 
     // Calculate the leverage after deleveraging
-    let position_value = margin_amount + borrowed_amount;
+    let (position_value) = Math64x61_add(margin_amount, borrowed_amount);
     let (position_value_in_usd) = Math64x61_mul(position_value, collateral_price_);
     let (amount_to_be_sold_value_in_usd) = Math64x61_mul(amount_to_be_sold, asset_price_);
-    let remaining_position_value_in_usd = position_value_in_usd - amount_to_be_sold_value_in_usd;
+    let (remaining_position_value_in_usd) = Math64x61_sub(
+        position_value_in_usd, amount_to_be_sold_value_in_usd
+    );
     let (leverage_after_deleveraging) = Math64x61_div(
         remaining_position_value_in_usd, margin_amount_in_usd
     );
@@ -701,9 +514,8 @@
 ) {
     alloc_locals;
 
-<<<<<<< HEAD
-    let (registry) = registry_address.read();
-    let (version) = contract_version.read();
+    let (registry) = CommonLib.get_registry_address();
+    let (version) = CommonLib.get_contract_version();
 
     // Check if the list is empty
     if (prices_len == 0) {
@@ -714,99 +526,25 @@
     let (
         positions_len: felt, positions: PositionDetailsWithMarket*
     ) = IAccountManager.get_positions(contract_address=order.pub_key);
-=======
-    let (registry) = CommonLib.get_registry_address();
-    let (version) = CommonLib.get_contract_version();
-
-    // Fetch all the positions from the Account contract
-    let (
-        positions_len: felt, positions: OrderDetailsWithIDs*
-    ) = IAccountManager.return_array_positions(contract_address=order.pub_key);
->>>>>>> 46274dfe
 
     // Check if the list is empty
     if (positions_len == 0) {
         return ();
     }
 
-<<<<<<< HEAD
     // Fetch the maintanence margin requirement from asset contract
     let (asset_address) = IAuthorizedRegistry.get_contract_address(
         contract_address=registry, index=Asset_INDEX, version=version
     );
 
-=======
-    // Fetch the maintatanence margin requirement from asset contract
-    let (asset_address) = IAuthorizedRegistry.get_contract_address(
-        contract_address=registry, index=Asset_INDEX, version=version
-    );
->>>>>>> 46274dfe
+    let (market_address) = IAuthorizedRegistry.get_contract_address(
+        contract_address=registry, index=Market_INDEX, version=version
+    );
+
     let (req_margin) = IAsset.get_maintenance_margin(
         contract_address=asset_address, id=order.assetID
     );
 
-<<<<<<< HEAD
-    // Get market price contract address
-    let (market_price_address) = IAuthorizedRegistry.get_contract_address(
-        contract_address=registry, index=MarketPrices_INDEX, version=version
-    );
-
-    // Get market contract address
-    let (market_address) = IAuthorizedRegistry.get_contract_address(
-        contract_address=registry, index=Market_INDEX, version=version
-    );
-
-    // Get standard collateral ID
-    let (standard_collateral_id) = IMarketPrices.get_standard_collateral(
-        contract_address=market_price_address
-    );
-
-    // Calculate the required margin
-    local leveraged_position_value_collateral;
-    let (leveraged_position_value) = Math64x61_mul(execution_price, size);
-
-    if (standard_collateral_id == order.collateralID) {
-        leveraged_position_value_collateral = leveraged_position_value;
-        tempvar syscall_ptr = syscall_ptr;
-        tempvar pedersen_ptr: HashBuiltin* = pedersen_ptr;
-        tempvar range_check_ptr = range_check_ptr;
-    } else {
-        // Get the market id from market contract
-        let (market_id) = IMarkets.getMarket_from_assets(
-            contract_address=market_address,
-            asset_id=order.collateralID,
-            collateral_id=standard_collateral_id,
-        );
-        let (market_price: MarketPrice) = IMarketPrices.get_market_price(
-            contract_address=market_price_address, id=market_id
-        );
-        // Get Market from the corresponding Id
-        let (market_ttl: felt) = IMarkets.get_ttl_from_market(
-            contract_address=market_address, market_id=market_id
-        );
-        // Calculate the timestamp
-        let (current_timestamp) = get_block_timestamp();
-        tempvar ttl = market_ttl;
-        tempvar timestamp = market_price.timestamp;
-        tempvar time_difference = current_timestamp - timestamp;
-        let status = is_le(time_difference, ttl);
-
-        if (status == TRUE) {
-            let (leveraged_position_value_temp) = Math64x61_mul(
-                leveraged_position_value, market_price.price
-            );
-            leveraged_position_value_collateral = leveraged_position_value_temp;
-        } else {
-            return ();
-        }
-        tempvar syscall_ptr = syscall_ptr;
-        tempvar pedersen_ptr: HashBuiltin* = pedersen_ptr;
-        tempvar range_check_ptr = range_check_ptr;
-    }
-    tempvar syscall_ptr = syscall_ptr;
-    tempvar pedersen_ptr: HashBuiltin* = pedersen_ptr;
-    tempvar range_check_ptr = range_check_ptr;
-=======
     // Get collateral price contract address
     let (collateral_price_address) = IAuthorizedRegistry.get_contract_address(
         contract_address=registry, index=CollateralPrices_INDEX, version=version
@@ -821,12 +559,13 @@
     let (leveraged_position_value_collateral) = Math64x61_mul(
         leveraged_position_value, collateral_price.price_in_usd
     );
->>>>>>> 46274dfe
 
     let (total_position_value) = Math64x61_div(leveraged_position_value_collateral, order.leverage);
-    tempvar amount_to_be_borrowed = leveraged_position_value_collateral - total_position_value;
-
-    tempvar account_value = leveraged_position_value_collateral - amount_to_be_borrowed;
+    let (amount_to_be_borrowed) = Math64x61_sub(
+        leveraged_position_value_collateral, total_position_value
+    );
+
+    let (account_value) = Math64x61_sub(leveraged_position_value_collateral, amount_to_be_borrowed);
     let (maintenance_requirement) = Math64x61_mul(req_margin, leveraged_position_value_collateral);
 
     // Recurse through all positions to see if it needs to liquidated
@@ -863,10 +602,7 @@
 // @notice Internal function to populate prices
 // @param market_contract_address - Address of Market contract
 // @param market_price_address - Address of Market Price contract
-<<<<<<< HEAD
-=======
 // @param collateral_price_address - Address of Collateral Price contract
->>>>>>> 46274dfe
 // @param iterator - Index of the position_array currently pointing to
 // @param positions_len - Length of the positions array
 // @param postions - Array with all the position details
@@ -877,38 +613,23 @@
 func populate_asset_prices_recurse{syscall_ptr: felt*, pedersen_ptr: HashBuiltin*, range_check_ptr}(
     market_contract_address: felt,
     market_price_address: felt,
-<<<<<<< HEAD
+    collateral_price_address: felt,
     iterator: felt,
     positions_len: felt,
     positions: PositionDetailsWithMarket*,
-=======
-    collateral_price_address: felt,
-    iterator: felt,
-    positions_len: felt,
-    positions: OrderDetailsWithIDs*,
->>>>>>> 46274dfe
     prices_len: felt,
     prices: PriceData*,
 ) -> (prices_len: felt, prices: PriceData*) {
     alloc_locals;
-<<<<<<< HEAD
-=======
-
->>>>>>> 46274dfe
     if (iterator == positions_len) {
         return (prices_len, prices);
     }
-
-<<<<<<< HEAD
-    // Get the standard collateral from MarketPrices contract
-    let (standard_collateral_id) = IMarketPrices.get_standard_collateral(
-        contract_address=market_price_address
-    );
 
     // Get the asset & collateral ID from market contract
     let (asset_id: felt, collateral_id: felt) = IMarkets.get_asset_collateral_from_market(
         contract_address=market_contract_address, market_id=[positions].market_id
     );
+
     let (market_price: MarketPrice) = IMarketPrices.get_market_price(
         contract_address=market_price_address, id=[positions].market_id
     );
@@ -916,6 +637,11 @@
     // Get the market ttl from the market contract
     let (market_ttl: felt) = IMarkets.get_ttl_from_market(
         contract_address=market_contract_address, market_id=[positions].market_id
+    );
+
+    // Get the collateral price from the CollateralPrice contract
+    let (collateral_price: CollateralPrice) = ICollateralPrices.get_collateral_price(
+        contract_address=collateral_price_address, id=collateral_id
     );
 
     // Calculate the timestamp
@@ -926,204 +652,30 @@
 
     let status = is_le(time_difference, ttl);
     if (status == TRUE) {
-        if (standard_collateral_id == collateral_id) {
-            // to64x61(1) == 2305843009213693952
-            let price_data = PriceData(
-                assetID=asset_id,
-                collateralID=collateral_id,
-                assetPrice=market_price.price,
-                collateralPrice=2305843009213693952,
-            );
-            assert prices[prices_len] = price_data;
-
-            return populate_asset_prices_recurse(
-                market_contract_address,
-                market_price_address,
-                iterator + 1,
-                positions_len,
-                positions + PositionDetailsWithMarket.SIZE,
-                prices_len + 1,
-                prices,
-            );
-        } else {
-            // Get the market id from market contract
-            let (market_id_collateral) = IMarkets.getMarket_from_assets(
-                contract_address=market_contract_address,
-                asset_id=collateral_id,
-                collateral_id=standard_collateral_id,
-            );
-            let (market_price_collateral: MarketPrice) = IMarketPrices.get_market_price(
-                contract_address=market_price_address, id=market_id_collateral
-            );
-            // Get Market from the corresponding Id
-            let (market_collateral_ttl: felt) = IMarkets.get_ttl_from_market(
-                contract_address=market_contract_address, market_id=market_id_collateral
-            );
-            // Calculate the timestamp
-            tempvar ttl_collateral = market_collateral_ttl;
-            tempvar timestamp_collateral = market_price_collateral.timestamp;
-            tempvar time_difference_collateral = current_timestamp - timestamp_collateral;
-            let status = is_le(time_difference_collateral, ttl_collateral);
-            if (status == TRUE) {
-                let (asset_price_standard_collateral) = Math64x61_mul(
-                    market_price.price, market_price_collateral.price
-                );
-                let price_data = PriceData(
-                    assetID=asset_id,
-                    collateralID=collateral_id,
-                    assetPrice=asset_price_standard_collateral,
-                    collateralPrice=market_price_collateral.price,
-                );
-                assert prices[prices_len] = price_data;
-                return populate_asset_prices_recurse(
-                    market_contract_address,
-                    market_price_address,
-                    iterator + 1,
-                    positions_len,
-                    positions + PositionDetailsWithMarket.SIZE,
-                    prices_len + 1,
-                    prices,
-                );
-            } else {
-                let (empty_price_array: PriceData*) = alloc();
-                return (0, empty_price_array);
-            }
-        }
-    }
-    let (empty_price_array: PriceData*) = alloc();
-    return (0, empty_price_array);
-}
-
-// @notice Internal function to populate collateral prices
-// @param market_contract_address - Address of Market contract
-// @param market_price_address - Address of Market Price contract
-// @param iterator - Index of the position_array currently pointing to
-// @param collaterals_len - Length of the collaterals array
-// @param collaterals - Array with all the collateral details
-// @param prices_len - Length of the prices array
-// @param prices - Array with all the price details
-// @return prices_len - Length of prices array
-// @return prices - Fully populated prices
-func populate_collateral_prices_recurse{
-    syscall_ptr: felt*, pedersen_ptr: HashBuiltin*, range_check_ptr
-}(
-    market_contract_address: felt,
-    market_price_address: felt,
-    iterator: felt,
-    collaterals_len: felt,
-    collaterals: CollateralBalance*,
-    prices_len: felt,
-    prices: PriceData*,
-) -> (prices_len: felt, prices: PriceData*) {
-    alloc_locals;
-    if (iterator == collaterals_len) {
-        return (prices_len, prices);
-    }
-    let (standard_collateral_id) = IMarketPrices.get_standard_collateral(
-        contract_address=market_price_address
-    );
-    if (standard_collateral_id == [collaterals].assetID) {
-        // to64x61(1) == 2305843009213693952
-        let price_data = PriceData(
-            assetID=0,
-            collateralID=[collaterals].assetID,
-            assetPrice=0,
-            collateralPrice=2305843009213693952,
-        );
-        assert prices[prices_len] = price_data;
-        return populate_collateral_prices_recurse(
-=======
-    // Get the market id from market contract
-    let (market_id) = IMarkets.get_market_from_assets(
-        contract_address=market_contract_address,
-        asset_id=[positions].assetID,
-        collateral_id=[positions].collateralID,
-    );
-    let (market_price: MarketPrice) = IMarketPrices.get_market_price(
-        contract_address=market_price_address, id=market_id
-    );
-    let (collateral_price: CollateralPrice) = ICollateralPrices.get_collateral_price(
-        contract_address=collateral_price_address, id=[positions].collateralID
-    );
-    // Get Market from the corresponding Id
-    let (market: Market) = IMarkets.get_market(
-        contract_address=market_contract_address, id=market_id
-    );
-    // Calculate the timestamp
-    let (current_timestamp) = get_block_timestamp();
-    tempvar ttl = market.ttl;
-
-    tempvar timestamp = market_price.timestamp;
-    tempvar time_difference = current_timestamp - timestamp;
-    let status = is_le(time_difference, ttl);
-    if (status == TRUE) {
         let (asset_price_in_usd) = Math64x61_mul(market_price.price, collateral_price.price_in_usd);
         let price_data = PriceData(
-            assetID=[positions].assetID,
-            collateralID=[positions].collateralID,
+            assetID=asset_id,
+            collateralID=collateral_id,
             assetPrice=asset_price_in_usd,
             collateralPrice=collateral_price.price_in_usd,
         );
         assert prices[prices_len] = price_data;
+
         return populate_asset_prices_recurse(
->>>>>>> 46274dfe
             market_contract_address,
             market_price_address,
             collateral_price_address,
             iterator + 1,
             positions_len,
-            positions + OrderDetailsWithIDs.SIZE,
+            positions + PositionDetailsWithMarket.SIZE,
             prices_len + 1,
             prices,
         );
-<<<<<<< HEAD
-    } else {
-        // Get the market id from market contract
-        let (market_id) = IMarkets.getMarket_from_assets(
-            contract_address=market_contract_address,
-            asset_id=[collaterals].assetID,
-            collateral_id=standard_collateral_id,
-        );
-        let (market_price: MarketPrice) = IMarketPrices.get_market_price(
-            contract_address=market_price_address, id=market_id
-        );
-        // Get Market from the corresponding Id
-        let (market: Market) = IMarkets.getMarket(
-            contract_address=market_contract_address, id=market_id
-        );
-        // Calculate the timestamp
-        let (current_timestamp) = get_block_timestamp();
-        tempvar ttl = market.ttl;
-        tempvar timestamp = market_price.timestamp;
-        tempvar time_difference = current_timestamp - timestamp;
-        let status = is_le(time_difference, ttl);
-        if (status == TRUE) {
-            let price_data = PriceData(
-                assetID=0,
-                collateralID=[collaterals].assetID,
-                assetPrice=0,
-                collateralPrice=market_price.price,
-            );
-            assert prices[prices_len] = price_data;
-            return populate_collateral_prices_recurse(
-                market_contract_address,
-                market_price_address,
-                iterator + 1,
-                collaterals_len,
-                collaterals + CollateralBalance.SIZE,
-                prices_len + 1,
-                prices,
-            );
-        }
-=======
->>>>>>> 46274dfe
     }
     let (empty_price_array: PriceData*) = alloc();
     return (0, empty_price_array);
 }
 
-<<<<<<< HEAD
-=======
 // @notice Internal function to populate collateral prices
 // @param collateral_price_address - Address of Collateral Price contract
 // @param iterator - Index of the position_array currently pointing to
@@ -1144,7 +696,6 @@
     prices: PriceData*,
 ) -> (prices_len: felt, prices: PriceData*) {
     alloc_locals;
-
     if (iterator == collaterals_len) {
         return (prices_len, prices);
     }
@@ -1152,12 +703,14 @@
     let (collateral_price: CollateralPrice) = ICollateralPrices.get_collateral_price(
         contract_address=collateral_price_address, id=[collaterals].assetID
     );
+
     let price_data = PriceData(
         assetID=0,
         collateralID=[collaterals].assetID,
         assetPrice=0,
         collateralPrice=collateral_price.price_in_usd,
     );
+
     assert prices[prices_len] = price_data;
     return populate_collateral_prices_recurse(
         collateral_price_address,
@@ -1169,7 +722,6 @@
     );
 }
 
->>>>>>> 46274dfe
 // @notice Internal function to get asset prices
 // @param account_address - Address of L2 account contract
 // @return prices_len - Length of prices array
@@ -1179,42 +731,29 @@
 ) -> (prices_len: felt, prices: PriceData*) {
     alloc_locals;
 
-<<<<<<< HEAD
-    let (registry) = registry_address.read();
-    let (version) = contract_version.read();
-=======
     let (registry) = CommonLib.get_registry_address();
     let (version) = CommonLib.get_contract_version();
->>>>>>> 46274dfe
     let (prices: PriceData*) = alloc();
 
     // Get market price contract address
     let (market_prices_address) = IAuthorizedRegistry.get_contract_address(
         contract_address=registry, index=MarketPrices_INDEX, version=version
     );
-<<<<<<< HEAD
-=======
+
+    // Get market contract address
+    let (market_contract_address) = IAuthorizedRegistry.get_contract_address(
+        contract_address=registry, index=Market_INDEX, version=version
+    );
 
     // Get collateral price contract address
     let (collateral_prices_address) = IAuthorizedRegistry.get_contract_address(
         contract_address=registry, index=CollateralPrices_INDEX, version=version
     );
->>>>>>> 46274dfe
-
-    // Get market contract address
-    let (market_contract_address) = IAuthorizedRegistry.get_contract_address(
-        contract_address=registry, index=Market_INDEX, version=version
-    );
 
     // Fetch all the positions from the Account contract
     let (
-<<<<<<< HEAD
         positions_len: felt, positions: PositionDetailsWithMarket*
     ) = IAccountManager.get_positions(contract_address=account_address);
-=======
-        positions_len: felt, positions: OrderDetailsWithIDs*
-    ) = IAccountManager.return_array_positions(contract_address=account_address);
->>>>>>> 46274dfe
 
     if (positions_len == 0) {
         let (empty_positions_array: PriceData*) = alloc();
