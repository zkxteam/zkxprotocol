%lang starknet

from contracts.interfaces.IAsset import IAsset
from contracts.libraries.RelayLibrary import (
    record_call_details,
    get_inner_contract,
    initialize,
    get_current_version,
    get_caller_hash_status,
    get_call_counter,
    get_registry_address_at_relay,
    get_self_index,
    get_caller_hash_list,
    set_current_version,
    mark_caller_hash_paid,
    reset_call_counter,
    set_self_index,
    verify_caller_authority,
)

from contracts.DataTypes import Asset
from starkware.cairo.common.cairo_builtins import HashBuiltin
from contracts.Constants import ManageAssets_ACTION

// @notice - This will call initialize to set the registry address, version and index of underlying contract
@constructor
func constructor{syscall_ptr: felt*, pedersen_ptr: HashBuiltin*, range_check_ptr}(
    registry_address_: felt, version_: felt, index_: felt
) {
    initialize(registry_address_, version_, index_);
    return ();
}

// @notice - All the following are mirror functions for Asset.cairo - just record call details and forward call

//////////////
// External //
//////////////

@external
func add_asset{syscall_ptr: felt*, pedersen_ptr: HashBuiltin*, range_check_ptr}(
<<<<<<< HEAD
    id: felt, 
=======
>>>>>>> bfb568f1
    new_asset: Asset, 
    icon_link_len: felt,
    icon_link: felt*,
    metadata_link_len: felt,
    metadata_link: felt*
) {
    alloc_locals;
    verify_caller_authority(ManageAssets_ACTION);
    record_call_details('add_asset');
    let (local inner_address) = get_inner_contract();
    IAsset.add_asset(
        inner_address, 
<<<<<<< HEAD
        id, 
=======
>>>>>>> bfb568f1
        new_asset, 
        icon_link_len, 
        icon_link, 
        metadata_link_len, 
        metadata_link
    );
    return ();
}

@external
func remove_asset{syscall_ptr: felt*, pedersen_ptr: HashBuiltin*, range_check_ptr}(id: felt) {
    alloc_locals;
    verify_caller_authority(ManageAssets_ACTION);
    record_call_details('remove_asset');
    let (local inner_address) = get_inner_contract();
    IAsset.remove_asset(inner_address, id);
    return ();
}

@external
func modify_core_settings{syscall_ptr: felt*, pedersen_ptr: HashBuiltin*, range_check_ptr}(
    id: felt, short_name: felt, is_tradable: felt, is_collateral: felt
) {
    alloc_locals;
    verify_caller_authority(ManageAssets_ACTION);
    record_call_details('modify_core_settings');
    let (local inner_address) = get_inner_contract();
    IAsset.modify_core_settings(inner_address, id, short_name, is_tradable, is_collateral);
    return ();
}

@external
func update_icon_link{syscall_ptr: felt*, pedersen_ptr: HashBuiltin*, range_check_ptr}(
    asset_id: felt, link_len: felt, link: felt*
) {
    alloc_locals;
    verify_caller_authority(ManageAssets_ACTION);
    record_call_details('update_icon_link');
    let (local inner_address) = get_inner_contract();
    IAsset.update_icon_link(inner_address, asset_id, link_len, link);
    return ();
}

@external
func update_metadata_link{syscall_ptr: felt*, pedersen_ptr: HashBuiltin*, range_check_ptr}(
    asset_id: felt, link_len: felt, link: felt*
) {
    alloc_locals;
    verify_caller_authority(ManageAssets_ACTION);
    record_call_details('update_metadata_link');
    let (local inner_address) = get_inner_contract();
    IAsset.update_metadata_link(inner_address, asset_id, link_len, link);
    return ();
}

//////////
// View //
//////////

@view
func get_asset{syscall_ptr: felt*, pedersen_ptr: HashBuiltin*, range_check_ptr}(id: felt) -> (
    currAsset: Asset
) {
    let (inner_address) = get_inner_contract();
    let (res) = IAsset.get_asset(inner_address, id);
    return (res,);
}

@view
func get_version{syscall_ptr: felt*, pedersen_ptr: HashBuiltin*, range_check_ptr}() -> (
    version: felt
) {
    let (inner_address) = get_inner_contract();
    let (res) = IAsset.get_version(inner_address);
    return (res,);
}

@view
func return_all_assets{syscall_ptr: felt*, pedersen_ptr: HashBuiltin*, range_check_ptr}() -> (
    array_list_len: felt, array_list: Asset*
) {
    let (inner_address) = get_inner_contract();
    let (array_list_len, array_list: Asset*) = IAsset.return_all_assets(inner_address);
    return (array_list_len, array_list);
}

@view
func get_icon_link{syscall_ptr: felt*, pedersen_ptr: HashBuiltin*, range_check_ptr}(
    id: felt
) -> (link_len: felt, link: felt*) {
    let (inner_address) = get_inner_contract();
    let (link_len, link) = IAsset.get_icon_link(inner_address, id);
    return (link_len, link);
}

@view
func get_metadata_link{syscall_ptr: felt*, pedersen_ptr: HashBuiltin*, range_check_ptr}(
    id: felt
) -> (metadata_link_len: felt, metadata_link: felt*) {
    let (inner_address) = get_inner_contract();
    let (link_len, link) = IAsset.get_metadata_link(inner_address, id);
    return (link_len, link);
}<|MERGE_RESOLUTION|>--- conflicted
+++ resolved
@@ -39,10 +39,6 @@
 
 @external
 func add_asset{syscall_ptr: felt*, pedersen_ptr: HashBuiltin*, range_check_ptr}(
-<<<<<<< HEAD
-    id: felt, 
-=======
->>>>>>> bfb568f1
     new_asset: Asset, 
     icon_link_len: felt,
     icon_link: felt*,
@@ -55,10 +51,6 @@
     let (local inner_address) = get_inner_contract();
     IAsset.add_asset(
         inner_address, 
-<<<<<<< HEAD
-        id, 
-=======
->>>>>>> bfb568f1
         new_asset, 
         icon_link_len, 
         icon_link, 
