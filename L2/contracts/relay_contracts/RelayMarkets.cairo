--- conflicted
+++ resolved
@@ -2,27 +2,20 @@
 
 from contracts.interfaces.IMarkets import IMarkets
 from contracts.libraries.RelayLibrary import (
-<<<<<<< HEAD
     record_call_details,
     get_inner_contract,
     initialize,
+    get_current_version,
+    get_caller_hash_status,
+    get_call_counter,
+    get_registry_address_at_relay,
+    get_self_index,
+    get_caller_hash_list,
+    set_current_version,
+    mark_caller_hash_paid,
+    reset_call_counter,
+    set_self_index,
     verify_caller_authority,
-=======
-record_call_details, 
-get_inner_contract, 
-initialize,
-get_current_version,
-get_caller_hash_status,
-get_call_counter,
-get_registry_address_at_relay,
-get_self_index,
-get_caller_hash_list,
-set_current_version,
-mark_caller_hash_paid,
-reset_call_counter,
-set_self_index,
-verify_caller_authority
->>>>>>> 46274dfe
 )
 
 from contracts.DataTypes import Market, MarketWID
@@ -41,15 +34,6 @@
 // @notice - All the following are mirror functions for Markets.cairo - just record call details and forward call
 
 @external
-<<<<<<< HEAD
-func addMarket{syscall_ptr: felt*, pedersen_ptr: HashBuiltin*, range_check_ptr}(
-    id: felt, newMarket: Market
-) {
-    verify_caller_authority(ManageMarkets_ACTION);
-    record_call_details('addMarket');
-    let (inner_address) = get_inner_contract();
-    IMarkets.addMarket(contract_address=inner_address, id=id, newMarket=newMarket);
-=======
 func add_market{syscall_ptr: felt*, pedersen_ptr: HashBuiltin*, range_check_ptr}(
     id: felt, newMarket: Market
 ) {
@@ -57,37 +41,19 @@
     record_call_details('add_market');
     let (inner_address) = get_inner_contract();
     IMarkets.add_market(contract_address=inner_address, id=id, newMarket=newMarket);
->>>>>>> 46274dfe
     return ();
 }
 
 @external
-<<<<<<< HEAD
-func removeMarket{syscall_ptr: felt*, pedersen_ptr: HashBuiltin*, range_check_ptr}(id: felt) {
-    verify_caller_authority(ManageMarkets_ACTION);
-    record_call_details('removeMarket');
-    let (inner_address) = get_inner_contract();
-    IMarkets.removeMarket(contract_address=inner_address, id=id);
-=======
 func remove_market{syscall_ptr: felt*, pedersen_ptr: HashBuiltin*, range_check_ptr}(id: felt) {
     verify_caller_authority(ManageMarkets_ACTION);
     record_call_details('remove_market');
     let (inner_address) = get_inner_contract();
     IMarkets.remove_market(contract_address=inner_address, id=id);
->>>>>>> 46274dfe
     return ();
 }
 
 @external
-<<<<<<< HEAD
-func modifyLeverage{syscall_ptr: felt*, pedersen_ptr: HashBuiltin*, range_check_ptr}(
-    id: felt, leverage: felt
-) {
-    verify_caller_authority(ManageMarkets_ACTION);
-    record_call_details('modifyLeverage');
-    let (inner_address) = get_inner_contract();
-    IMarkets.modifyLeverage(contract_address=inner_address, id=id, leverage=leverage);
-=======
 func modify_leverage{syscall_ptr: felt*, pedersen_ptr: HashBuiltin*, range_check_ptr}(
     id: felt, leverage: felt
 ) {
@@ -95,20 +61,10 @@
     record_call_details('modify_leverage');
     let (inner_address) = get_inner_contract();
     IMarkets.modify_leverage(contract_address=inner_address, id=id, leverage=leverage);
->>>>>>> 46274dfe
     return ();
 }
 
 @external
-<<<<<<< HEAD
-func modifyTradable{syscall_ptr: felt*, pedersen_ptr: HashBuiltin*, range_check_ptr}(
-    id: felt, tradable: felt
-) {
-    verify_caller_authority(ManageMarkets_ACTION);
-    record_call_details('modifyTradable');
-    let (inner_address) = get_inner_contract();
-    IMarkets.modifyTradable(contract_address=inner_address, id=id, tradable=tradable);
-=======
 func modify_tradable{syscall_ptr: felt*, pedersen_ptr: HashBuiltin*, range_check_ptr}(
     id: felt, tradable: felt
 ) {
@@ -116,7 +72,6 @@
     record_call_details('modify_tradable');
     let (inner_address) = get_inner_contract();
     IMarkets.modify_tradable(contract_address=inner_address, id=id, tradable=tradable);
->>>>>>> 46274dfe
     return ();
 }
 
@@ -143,55 +98,31 @@
 }
 
 @view
-<<<<<<< HEAD
-func getMarket{syscall_ptr: felt*, pedersen_ptr: HashBuiltin*, range_check_ptr}(id: felt) -> (
-    currMarket: Market
-) {
-    let (inner_address) = get_inner_contract();
-    let (currMarket) = IMarkets.getMarket(contract_address=inner_address, id=id);
-=======
 func get_market{syscall_ptr: felt*, pedersen_ptr: HashBuiltin*, range_check_ptr}(id: felt) -> (
     currMarket: Market
 ) {
     let (inner_address) = get_inner_contract();
     let (currMarket) = IMarkets.get_market(contract_address=inner_address, id=id);
->>>>>>> 46274dfe
     return (currMarket,);
 }
 
 @view
-<<<<<<< HEAD
-func getMarket_from_assets{syscall_ptr: felt*, pedersen_ptr: HashBuiltin*, range_check_ptr}(
-    asset_id: felt, collateral_id: felt
-) -> (market_id: felt) {
-    let (inner_address) = get_inner_contract();
-    let (market_id) = IMarkets.getMarket_from_assets(
-=======
 func get_market_from_assets{syscall_ptr: felt*, pedersen_ptr: HashBuiltin*, range_check_ptr}(
     asset_id: felt, collateral_id: felt
 ) -> (market_id: felt) {
     let (inner_address) = get_inner_contract();
     let (market_id) = IMarkets.get_market_from_assets(
->>>>>>> 46274dfe
         contract_address=inner_address, asset_id=asset_id, collateral_id=collateral_id
     );
     return (market_id,);
 }
 
 @view
-<<<<<<< HEAD
-func returnAllMarkets{syscall_ptr: felt*, pedersen_ptr: HashBuiltin*, range_check_ptr}() -> (
-    array_list_len: felt, array_list: MarketWID*
-) {
-    let (inner_address) = get_inner_contract();
-    let (array_list_len, array_list: MarketWID*) = IMarkets.returnAllMarkets(
-=======
 func get_all_markets{syscall_ptr: felt*, pedersen_ptr: HashBuiltin*, range_check_ptr}() -> (
     array_list_len: felt, array_list: MarketWID*
 ) {
     let (inner_address) = get_inner_contract();
     let (array_list_len, array_list: MarketWID*) = IMarkets.get_all_markets(
->>>>>>> 46274dfe
         contract_address=inner_address
     );
     return (array_list_len, array_list);
