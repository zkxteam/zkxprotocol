%lang starknet

from starkware.cairo.common.cairo_builtins import HashBuiltin
from starkware.cairo.common.math import assert_lt, assert_nn, assert_not_zero

from contracts.Constants import ManageGovernanceToken_ACTION
from contracts.libraries.CommonLibrary import CommonLib
from contracts.libraries.Utils import verify_caller_authority
from contracts.Math_64x61 import Math64x61_add, Math64x61_sub

//##########
// Events  #
//##########

// this event is emitted when tokens are added to a user's token count
@event
func tokens_added(user_address: felt, value_added: felt, prev_value: felt) {
}

// this event is emitted when tokens are removed from a user's token count
@event
func tokens_removed(user_address: felt, value_removed: felt, prev_value: felt) {
}

//##########
// Storage #
//##########

<<<<<<< HEAD
// Stores the contract version
@storage_var
func contract_version() -> (version: felt) {
}

// Stores the address of Authorized Registry contract
@storage_var
func registry_address() -> (contract_address: felt) {
}

// Stores number of tokens each user holds
@storage_var
func user_tokens(address: felt) -> (number_of_tokens: felt) {
}

=======
// Stores number of tokens each user holds
@storage_var
func user_tokens(address: felt) -> (number_of_tokens: felt) {
}

>>>>>>> 46274dfe
//##############
// Constructor #
//##############

// @notice Constructor of the smart-contract
// @param registry_address_ Address of the AuthorizedRegistry contract
// @param version_ Version of this contract
@constructor
func constructor{syscall_ptr: felt*, pedersen_ptr: HashBuiltin*, range_check_ptr}(
    registry_address_: felt, version_: felt
) {
<<<<<<< HEAD
    with_attr error_message("Registry address and version cannot be 0") {
        assert_not_zero(registry_address_);
        assert_not_zero(version_);
    }

    registry_address.write(value=registry_address_);
    contract_version.write(value=version_);
=======
    CommonLib.initialize(registry_address_, version_);
>>>>>>> 46274dfe
    return ();
}

//#################
// View Functions #
//#################

// @notice Function to get user_tokens
// @param address - Address of the user
// @return value - number of tokens user holds
@view
func get_user_tokens{syscall_ptr: felt*, pedersen_ptr: HashBuiltin*, range_check_ptr}(
    address: felt
) -> (value: felt) {
    let number_of_tokens: felt = user_tokens.read(address=address);
    return (value=number_of_tokens);
}

//#####################
// External Functions #
//#####################

// @notice Function to add user_tokens
// @param address - Address of the user
// @param value - Number of tokens to be added
@external
func increment_governance_tokens{syscall_ptr: felt*, pedersen_ptr: HashBuiltin*, range_check_ptr}(
    address: felt, value: felt
) {
<<<<<<< HEAD
    let (registry) = registry_address.read();
    let (version) = contract_version.read();
=======
    let (registry) = CommonLib.get_registry_address();
    let (version) = CommonLib.get_contract_version();
>>>>>>> 46274dfe
    // Auth check
    with_attr error_message("Caller is not authorized to manage governance tokens") {
        verify_caller_authority(registry, version, ManageGovernanceToken_ACTION);
    }

    with_attr error_message("Value should be greater than 0") {
        assert_lt(0, value);
    }

    let number_of_tokens: felt = user_tokens.read(address=address);
    let (new_number_of_tokens) = Math64x61_add(number_of_tokens, value);

    user_tokens.write(address=address, value=new_number_of_tokens);
    tokens_added.emit(user_address=address, value_added=value, prev_value=number_of_tokens);
    return ();
}

// @notice Function to remove user_tokens
// @param address - Address of the user
// @param action - Number of tokens to be removed
@external
func decrement_governance_tokens{syscall_ptr: felt*, pedersen_ptr: HashBuiltin*, range_check_ptr}(
    address: felt, value: felt
) {
<<<<<<< HEAD
    let (registry) = registry_address.read();
    let (version) = contract_version.read();
=======
    let (registry) = CommonLib.get_registry_address();
    let (version) = CommonLib.get_contract_version();
>>>>>>> 46274dfe
    // Auth check
    with_attr error_message("Caller is not authorized to manage fee details") {
        verify_caller_authority(registry, version, ManageGovernanceToken_ACTION);
    }

    with_attr error_message("Value should be greater than 0") {
        assert_lt(0, value);
    }

    let number_of_tokens: felt = user_tokens.read(address=address);

    with_attr error_message("Cannot have number of tokens as negative after removal") {
        assert_nn(number_of_tokens - value);
    }

    let (new_number_of_tokens) = Math64x61_sub(number_of_tokens, value);

    user_tokens.write(address=address, value=new_number_of_tokens);
    tokens_removed.emit(user_address=address, value_removed=value, prev_value=number_of_tokens);
    return ();
}<|MERGE_RESOLUTION|>--- conflicted
+++ resolved
@@ -26,29 +26,11 @@
 // Storage #
 //##########
 
-<<<<<<< HEAD
-// Stores the contract version
-@storage_var
-func contract_version() -> (version: felt) {
-}
-
-// Stores the address of Authorized Registry contract
-@storage_var
-func registry_address() -> (contract_address: felt) {
-}
-
 // Stores number of tokens each user holds
 @storage_var
 func user_tokens(address: felt) -> (number_of_tokens: felt) {
 }
 
-=======
-// Stores number of tokens each user holds
-@storage_var
-func user_tokens(address: felt) -> (number_of_tokens: felt) {
-}
-
->>>>>>> 46274dfe
 //##############
 // Constructor #
 //##############
@@ -60,17 +42,7 @@
 func constructor{syscall_ptr: felt*, pedersen_ptr: HashBuiltin*, range_check_ptr}(
     registry_address_: felt, version_: felt
 ) {
-<<<<<<< HEAD
-    with_attr error_message("Registry address and version cannot be 0") {
-        assert_not_zero(registry_address_);
-        assert_not_zero(version_);
-    }
-
-    registry_address.write(value=registry_address_);
-    contract_version.write(value=version_);
-=======
     CommonLib.initialize(registry_address_, version_);
->>>>>>> 46274dfe
     return ();
 }
 
@@ -100,13 +72,8 @@
 func increment_governance_tokens{syscall_ptr: felt*, pedersen_ptr: HashBuiltin*, range_check_ptr}(
     address: felt, value: felt
 ) {
-<<<<<<< HEAD
-    let (registry) = registry_address.read();
-    let (version) = contract_version.read();
-=======
     let (registry) = CommonLib.get_registry_address();
     let (version) = CommonLib.get_contract_version();
->>>>>>> 46274dfe
     // Auth check
     with_attr error_message("Caller is not authorized to manage governance tokens") {
         verify_caller_authority(registry, version, ManageGovernanceToken_ACTION);
@@ -131,13 +98,8 @@
 func decrement_governance_tokens{syscall_ptr: felt*, pedersen_ptr: HashBuiltin*, range_check_ptr}(
     address: felt, value: felt
 ) {
-<<<<<<< HEAD
-    let (registry) = registry_address.read();
-    let (version) = contract_version.read();
-=======
     let (registry) = CommonLib.get_registry_address();
     let (version) = CommonLib.get_contract_version();
->>>>>>> 46274dfe
     // Auth check
     with_attr error_message("Caller is not authorized to manage fee details") {
         verify_caller_authority(registry, version, ManageGovernanceToken_ACTION);
