--- conflicted
+++ resolved
@@ -308,24 +308,12 @@
     liquidity_pool_address: felt,  // contract address of liquidity pool associated with hightide
 }
 
-<<<<<<< HEAD
-// Struct to store Trader's fee details
-struct TraderFee {
-    trader_address: felt,
-    fee_64x61: felt,
-}
-
-// Struct to pass xp values to L2
-struct XpValues {
-    user_address: felt,
-    final_xp_value: felt,
-=======
 // Struct to store Trader's stats
 struct TraderStats {
     trader_address: felt,
     fee_64x61: felt,
     order_volume_64x61: felt,
-    order_type: felt, // 0 for open order, 1 for close order
+    order_type: felt,  // 0 for open order, 1 for close order
     pnl_64x61: felt,
 }
 
@@ -333,5 +321,10 @@
 struct PnL {
     old_pnl_64x61: felt,
     new_pnl_64x61: felt,
->>>>>>> 71a3a0d6
+}
+
+// Struct to pass xp values to L2
+struct XpValues {
+    user_address: felt,
+    final_xp_value: felt,
 }