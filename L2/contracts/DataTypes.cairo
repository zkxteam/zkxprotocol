--- conflicted
+++ resolved
@@ -280,12 +280,10 @@
     final_xp_value: felt,
 }
 
-<<<<<<< HEAD
 struct LeaderboardStat {
     user_address: felt,
     reward: felt,
 }
-=======
 struct CoreFunctionCall {
     index: felt,
     version: felt,
@@ -299,5 +297,4 @@
     index: felt,
     version: felt,
     function_selector: felt,
-}
->>>>>>> b5027da7
+}