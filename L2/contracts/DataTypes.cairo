%lang starknet

from starkware.cairo.common.uint256 import Uint256

// @notice struct to store details of markets
struct Market {
    id: felt,
    asset: felt,
    asset_collateral: felt,
    leverage: felt,
    is_tradable: felt,
    is_archived: felt,
    ttl: felt,
    tick_size: felt,
    step_size: felt,
    minimum_order_size: felt,
    minimum_leverage: felt,
    maximum_leverage: felt,
    currently_allowed_leverage: felt,
    maintenance_margin_fraction: felt,
    initial_margin_fraction: felt,
    incremental_initial_margin_fraction: felt,
    incremental_position_size: felt,
    baseline_position_size: felt,
    maximum_position_size: felt,
}

// @notice struct to store details of assets
struct Asset {
    asset_version: felt,
    ticker: felt,
    short_name: felt,
    tradable: felt,
    collateral: felt,
    token_decimal: felt,
    metadata_id: felt,
    tick_size: felt,
    step_size: felt,
    minimum_order_size: felt,
    minimum_leverage: felt,
    maximum_leverage: felt,
    currently_allowed_leverage: felt,
    maintenance_margin_fraction: felt,
    initial_margin_fraction: felt,
    incremental_initial_margin_fraction: felt,
    incremental_position_size: felt,
    baseline_position_size: felt,
    maximum_position_size: felt,
}

// @notice struct to store details of assets with IDs
struct AssetWID {
    id: felt,
    asset_version: felt,
    ticker: felt,
    short_name: felt,
    tradable: felt,
    collateral: felt,
    token_decimal: felt,
    metadata_id: felt,
    tick_size: felt,
    step_size: felt,
    minimum_order_size: felt,
    minimum_leverage: felt,
    maximum_leverage: felt,
    currently_allowed_leverage: felt,
    maintenance_margin_fraction: felt,
    initial_margin_fraction: felt,
    incremental_initial_margin_fraction: felt,
    incremental_position_size: felt,
    baseline_position_size: felt,
    maximum_position_size: felt,
}

// @notice Struct to store base fee percentage for each tier for maker and taker
struct BaseFee {
    numberOfTokens: felt,
    makerFee: felt,
    takerFee: felt,
}

// @notice Struct to store discount percentage for each tier
struct Discount {
    numberOfTokens: felt,
    discount: felt,
}

// Struct to pass orders+signatures in a batch in the execute_batch fn
struct MultipleOrder {
    pub_key: felt,
    sig_r: felt,
    sig_s: felt,
    orderID: felt,
    assetID: felt,
    collateralID: felt,
    price: felt,
    stopPrice: felt,
    orderType: felt,
    positionSize: felt,
    direction: felt,
    closeOrder: felt,
    leverage: felt,
    liquidatorAddress: felt,
    side: felt,
}

// @notice struct to pass price data to the contract
struct PriceData {
    assetID: felt,
    collateralID: felt,
    assetPrice: felt,
    collateralPrice: felt,
}

// @notice struct for passing the order request to Account Contract
struct OrderRequest {
    orderID: felt,
    assetID: felt,
    collateralID: felt,
    price: felt,
    stopPrice: felt,
    orderType: felt,
    positionSize: felt,
    direction: felt,
    closeOrder: felt,
    leverage: felt,
    liquidatorAddress: felt,
}

// @notice struct for storing the order data to Account Contract
struct PositionDetails {
    avg_execution_price: felt,
    position_size: felt,
    margin_amount: felt,
    borrowed_amount: felt,
    leverage: felt,
}

// Struct to be used for liquidation calls
struct PositionDetailsWithMarket {
    market_id: felt,
    direction: felt,
    avg_execution_price: felt,
    position_size: felt,
    margin_amount: felt,
    borrowed_amount: felt,
    leverage: felt,
}

// Struct to store the position that is to be Liquidated/Deleveraged
struct LiquidatablePosition {
    market_id: felt,
    direction: felt,
    amount_to_be_sold: felt,
    liquidatable: felt,
}

// @notice struct for sending the array of positions for ABR calculations
struct NetPositions {
    market_id: felt,
    position_size: felt,
}

// Struct for passing signature to Account Contract
struct Signature {
    r_value: felt,
    s_value: felt,
}

// Struct for Withdrawal Request
struct WithdrawalRequest {
    user_l1_address: felt,
    user_l2_address: felt,
    ticker: felt,
    amount: felt,
}

// Struct to pass the transactions to the contract
struct Message {
    sender: felt,
    to: felt,
    selector: felt,
    calldata: felt*,
    calldata_size: felt,
    nonce: felt,
}

// Struct to store collateral balances
struct CollateralBalance {
    assetID: felt,
    balance: felt,
}

// Struct to store withdrawal details
// status 0: initiated
// status 1: withdrawal succcessful
struct WithdrawalHistory {
    request_id: felt,
    collateral_id: felt,
    amount: felt,
    timestamp: felt,
    node_operator_L2_address: felt,
    fee: felt,
    status: felt,
}

// Struct for hashing withdrawal request
struct WithdrawalRequestForHashing {
    request_id: felt,
    collateral_id: felt,
    amount: felt,
}

// Struct to store Market price
struct MarketPrice {
    asset_id: felt,
    collateral_id: felt,
    timestamp: felt,
    price: felt,
}

// Struct for message to consume for quoting fee in L1
struct QuoteL1Message {
    user_l1_address: felt,
    ticker: felt,
    amount: felt,
    timestamp: felt,
    L1_fee_amount: felt,
    L1_fee_ticker: felt,
}

// struct to store deposit payload information (for L1->L2 interaction) + other useful data
struct DepositData {
    user_L1_address: felt,
    user_L2_address: felt,
    ticker: felt,
    amount: felt,
    nonce: felt,
    message_hash: felt,
    timestamp: felt,
}

// Struct to store Collateral price
struct CollateralPrice {
    timestamp: felt,
    price_in_usd: felt,
}

struct CoreFunctionCall {
    index: felt,
    version: felt,
    nonce: felt,
    function_selector: felt,
    calldata_len: felt,
    calldata: felt*,
}

struct CoreFunction {
    index: felt,
    version: felt,
    function_selector: felt,
}

// Struct to store volume metadata
struct VolumeMetaData {
    season_id: felt,
    pair_id: felt,
    order_type: felt,  // open/close
}

// Struct to store trading season data
struct TradingSeason {
    start_block_number: felt,
    start_timestamp: felt,
    num_trading_days: felt,
}

// Struct to store multipliers used to calculate total reward to be split between traders
struct Multipliers {
    a1: felt,
    a2: felt,
    a3: felt,
    a4: felt,
}

// Struct to store constants used to calculate individual trader score
struct Constants {
    a: felt,
    b: felt,
    c: felt,
    z: felt,
    e: felt,
}

// Struct to store details of reward tokens
struct RewardToken {
    token_id: felt,  // L1 ERC20 contract address
    no_of_tokens: Uint256,
}

// Struct to store hightide metadata
struct HighTideMetaData {
    pair_id: felt,  // supported market
    status: felt,  // either initialized (by token lister) or active (by zkx, if funds or locked in the pool)
    season_id: felt,  // season in which hightide to be activated
    token_lister_address: felt,  // L2 address of token lister
    is_burnable: felt,  // 0 - return to token lister, 1 - burn tokens
    liquidity_pool_address: felt,  // contract address of liquidity pool associated with hightide
}

// Struct to store high-tide factors
struct HighTideFactors {
    x_1: felt,
    x_2: felt,
    x_3: felt,
    x_4: felt,
}

// Struct to store Trader's stats
struct TraderStats {
    trader_address: felt,
    fee_64x61: felt,
    order_volume_64x61: felt,
    order_type: felt,  // 0 for open order, 1 for close order
    pnl_64x61: felt,
<<<<<<< HEAD
    margin_amount_64x61: felt,
=======
    margin_amount_64x61:  felt,
>>>>>>> 8a8c9fd5
}

// Struct to pass xp values to L2
struct XpValues {
    user_address: felt,
    final_xp_value: felt,
}

struct LeaderboardStat {
    user_address: felt,
    reward: felt,
}<|MERGE_RESOLUTION|>--- conflicted
+++ resolved
@@ -323,11 +323,7 @@
     order_volume_64x61: felt,
     order_type: felt,  // 0 for open order, 1 for close order
     pnl_64x61: felt,
-<<<<<<< HEAD
     margin_amount_64x61: felt,
-=======
-    margin_amount_64x61:  felt,
->>>>>>> 8a8c9fd5
 }
 
 // Struct to pass xp values to L2
