%lang starknet

// @notice struct to store details of markets
struct Market {
    asset: felt,
    assetCollateral: felt,
    leverage: felt,
    tradable: felt,
<<<<<<< HEAD
=======
    archived: felt,
>>>>>>> 46274dfe
    ttl: felt,
}

// @notice struct to store details of markets with IDs
struct MarketWID {
    id: felt,
    asset: felt,
    assetCollateral: felt,
    leverage: felt,
    tradable: felt,
<<<<<<< HEAD
=======
    archived: felt,
>>>>>>> 46274dfe
    ttl: felt,
}

// @notice struct to store details of assets
struct Asset {
    asset_version: felt,
    ticker: felt,
    short_name: felt,
    tradable: felt,
    collateral: felt,
    token_decimal: felt,
    metadata_id: felt,
    tick_size: felt,
    step_size: felt,
    minimum_order_size: felt,
    minimum_leverage: felt,
    maximum_leverage: felt,
    currently_allowed_leverage: felt,
    maintenance_margin_fraction: felt,
    initial_margin_fraction: felt,
    incremental_initial_margin_fraction: felt,
    incremental_position_size: felt,
    baseline_position_size: felt,
    maximum_position_size: felt,
}

// @notice struct to store details of assets with IDs
struct AssetWID {
    id: felt,
    asset_version: felt,
    ticker: felt,
    short_name: felt,
    tradable: felt,
    collateral: felt,
    token_decimal: felt,
    metadata_id: felt,
    tick_size: felt,
    step_size: felt,
    minimum_order_size: felt,
    minimum_leverage: felt,
    maximum_leverage: felt,
    currently_allowed_leverage: felt,
    maintenance_margin_fraction: felt,
    initial_margin_fraction: felt,
    incremental_initial_margin_fraction: felt,
    incremental_position_size: felt,
    baseline_position_size: felt,
    maximum_position_size: felt,
}

// @notice Struct to store base fee percentage for each tier for maker and taker
struct BaseFee {
    numberOfTokens: felt,
    makerFee: felt,
    takerFee: felt,
}

// @notice Struct to store discount percentage for each tier
struct Discount {
    numberOfTokens: felt,
    discount: felt,
}

// Struct to pass orders+signatures in a batch in the execute_batch fn
struct MultipleOrder {
    pub_key: felt,
    sig_r: felt,
    sig_s: felt,
    orderID: felt,
    assetID: felt,
    collateralID: felt,
    price: felt,
    stopPrice: felt,
    orderType: felt,
    positionSize: felt,
    direction: felt,
    closeOrder: felt,
    leverage: felt,
    liquidatorAddress: felt,
<<<<<<< HEAD
=======
    parentOrder: felt,
>>>>>>> 46274dfe
    side: felt,
}

// @notice struct to pass price data to the contract
struct PriceData {
    assetID: felt,
    collateralID: felt,
    assetPrice: felt,
    collateralPrice: felt,
}

// @notice struct for passing the order request to Account Contract
struct OrderRequest {
    orderID: felt,
    assetID: felt,
    collateralID: felt,
    price: felt,
    stopPrice: felt,
    orderType: felt,
    positionSize: felt,
    direction: felt,
    closeOrder: felt,
    leverage: felt,
    liquidatorAddress: felt,
<<<<<<< HEAD
}

// @notice struct for storing the order data to Account Contract
struct PositionDetails {
    avg_execution_price: felt,
    position_size: felt,
    margin_amount: felt,
    borrowed_amount: felt,
    leverage: felt,
}

// Struct to be used for liquidation calls
struct PositionDetailsWithMarket {
    market_id: felt,
    direction: felt,
    avg_execution_price: felt,
    position_size: felt,
    margin_amount: felt,
    borrowed_amount: felt,
    leverage: felt,
}

// Struct to store the position that is to be Liquidated/Deleveraged
struct LiquidatablePosition {
    market_id: felt,
    direction: felt,
    amount_to_be_sold: felt,
}

// @notice struct for sending the array of positions for ABR calculations
struct NetPositions {
    market_id: felt,
    position_size: felt,
}

=======
    parentOrder: felt,
}

// @notice struct for storing the order data to Account Contract
struct OrderDetails {
    assetID: felt,
    collateralID: felt,
    price: felt,
    executionPrice: felt,
    positionSize: felt,
    orderType: felt,
    direction: felt,
    portionExecuted: felt,
    status: felt,
    marginAmount: felt,
    borrowedAmount: felt,
    leverage: felt,
}

>>>>>>> 46274dfe
// Struct for passing signature to Account Contract
struct Signature {
    r_value: felt,
    s_value: felt,
}

// Struct for Withdrawal Request
struct WithdrawalRequest {
    user_l1_address: felt,
    user_l2_address: felt,
    ticker: felt,
    amount: felt,
}

// Struct to pass the transactions to the contract
struct Message {
    sender: felt,
    to: felt,
    selector: felt,
    calldata: felt*,
    calldata_size: felt,
    nonce: felt,
}

<<<<<<< HEAD
=======
// status 0: initiated
// status 1: partial
// status 2: executed
// status 3: close partial
// status 4: close
// status 5: toBeDeleveraged
// status 6: toBeLiquidated
// status 7: fullyLiquidated
struct OrderDetailsWithIDs {
    orderID: felt,
    assetID: felt,
    collateralID: felt,
    price: felt,
    executionPrice: felt,
    positionSize: felt,
    orderType: felt,
    direction: felt,
    portionExecuted: felt,
    status: felt,
    marginAmount: felt,
    borrowedAmount: felt,
}

>>>>>>> 46274dfe
// Struct to store collateral balances
struct CollateralBalance {
    assetID: felt,
    balance: felt,
}

// Struct to store withdrawal details
// status 0: initiated
// status 1: withdrawal succcessful
struct WithdrawalHistory {
    request_id: felt,
    collateral_id: felt,
    amount: felt,
    timestamp: felt,
    node_operator_L2_address: felt,
    fee: felt,
    status: felt,
}

// Struct for hashing withdrawal request
struct WithdrawalRequestForHashing {
    request_id: felt,
    collateral_id: felt,
    amount: felt,
}

// Struct to store Market price
struct MarketPrice {
    asset_id: felt,
    collateral_id: felt,
    timestamp: felt,
    price: felt,
}

// Struct for message to consume for quoting fee in L1
struct QuoteL1Message {
    user_l1_address: felt,
    ticker: felt,
    amount: felt,
    timestamp: felt,
    L1_fee_amount: felt,
    L1_fee_ticker: felt,
}

<<<<<<< HEAD
=======
struct CoreFunctionCall {
    index: felt,
    version: felt,
    nonce: felt,
    function_selector: felt,
    calldata_len: felt,
    calldata: felt*,
}

struct CoreFunction {
    index: felt,
    version: felt,
    function_selector: felt,
}
>>>>>>> 46274dfe
// struct to store deposit payload information (for L1->L2 interaction) + other useful data
struct DepositData {
    user_L1_address: felt,
    user_L2_address: felt,
    ticker: felt,
    amount: felt,
    nonce: felt,
    message_hash: felt,
    timestamp: felt,
<<<<<<< HEAD
=======
}

// Struct to store Collateral price
struct CollateralPrice {
    timestamp: felt,
    price_in_usd: felt,
>>>>>>> 46274dfe
}<|MERGE_RESOLUTION|>--- conflicted
+++ resolved
@@ -6,10 +6,7 @@
     assetCollateral: felt,
     leverage: felt,
     tradable: felt,
-<<<<<<< HEAD
-=======
     archived: felt,
->>>>>>> 46274dfe
     ttl: felt,
 }
 
@@ -20,10 +17,7 @@
     assetCollateral: felt,
     leverage: felt,
     tradable: felt,
-<<<<<<< HEAD
-=======
     archived: felt,
->>>>>>> 46274dfe
     ttl: felt,
 }
 
@@ -103,10 +97,6 @@
     closeOrder: felt,
     leverage: felt,
     liquidatorAddress: felt,
-<<<<<<< HEAD
-=======
-    parentOrder: felt,
->>>>>>> 46274dfe
     side: felt,
 }
 
@@ -131,7 +121,6 @@
     closeOrder: felt,
     leverage: felt,
     liquidatorAddress: felt,
-<<<<<<< HEAD
 }
 
 // @notice struct for storing the order data to Account Contract
@@ -167,27 +156,6 @@
     position_size: felt,
 }
 
-=======
-    parentOrder: felt,
-}
-
-// @notice struct for storing the order data to Account Contract
-struct OrderDetails {
-    assetID: felt,
-    collateralID: felt,
-    price: felt,
-    executionPrice: felt,
-    positionSize: felt,
-    orderType: felt,
-    direction: felt,
-    portionExecuted: felt,
-    status: felt,
-    marginAmount: felt,
-    borrowedAmount: felt,
-    leverage: felt,
-}
-
->>>>>>> 46274dfe
 // Struct for passing signature to Account Contract
 struct Signature {
     r_value: felt,
@@ -212,32 +180,6 @@
     nonce: felt,
 }
 
-<<<<<<< HEAD
-=======
-// status 0: initiated
-// status 1: partial
-// status 2: executed
-// status 3: close partial
-// status 4: close
-// status 5: toBeDeleveraged
-// status 6: toBeLiquidated
-// status 7: fullyLiquidated
-struct OrderDetailsWithIDs {
-    orderID: felt,
-    assetID: felt,
-    collateralID: felt,
-    price: felt,
-    executionPrice: felt,
-    positionSize: felt,
-    orderType: felt,
-    direction: felt,
-    portionExecuted: felt,
-    status: felt,
-    marginAmount: felt,
-    borrowedAmount: felt,
-}
-
->>>>>>> 46274dfe
 // Struct to store collateral balances
 struct CollateralBalance {
     assetID: felt,
@@ -282,8 +224,23 @@
     L1_fee_ticker: felt,
 }
 
-<<<<<<< HEAD
-=======
+// struct to store deposit payload information (for L1->L2 interaction) + other useful data
+struct DepositData {
+    user_L1_address: felt,
+    user_L2_address: felt,
+    ticker: felt,
+    amount: felt,
+    nonce: felt,
+    message_hash: felt,
+    timestamp: felt,
+}
+
+// Struct to store Collateral price
+struct CollateralPrice {
+    timestamp: felt,
+    price_in_usd: felt,
+}
+
 struct CoreFunctionCall {
     index: felt,
     version: felt,
@@ -297,24 +254,4 @@
     index: felt,
     version: felt,
     function_selector: felt,
-}
->>>>>>> 46274dfe
-// struct to store deposit payload information (for L1->L2 interaction) + other useful data
-struct DepositData {
-    user_L1_address: felt,
-    user_L2_address: felt,
-    ticker: felt,
-    amount: felt,
-    nonce: felt,
-    message_hash: felt,
-    timestamp: felt,
-<<<<<<< HEAD
-=======
-}
-
-// Struct to store Collateral price
-struct CollateralPrice {
-    timestamp: felt,
-    price_in_usd: felt,
->>>>>>> 46274dfe
 }