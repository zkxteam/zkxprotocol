%lang starknet

# @notice struct to store details of markets
struct Market:
    member asset : felt
    member assetCollateral : felt
    member leverage : felt
    member tradable : felt
    member ttl : felt
end

# @notice struct to store details of markets with IDs
struct MarketWID:
    member id : felt
    member asset : felt
    member assetCollateral : felt
    member leverage : felt
    member tradable : felt
    member ttl : felt
end

# @notice struct to store details of assets
struct Asset:
    member asset_version : felt
    member ticker : felt
    member short_name : felt
    member tradable : felt
    member collateral : felt
    member token_decimal : felt
    member metadata_id : felt
    member tick_size : felt
    member step_size : felt
    member minimum_order_size : felt
    member minimum_leverage : felt
    member maximum_leverage : felt
    member currently_allowed_leverage : felt
    member maintenance_margin_fraction : felt
    member initial_margin_fraction : felt
    member incremental_initial_margin_fraction : felt
    member incremental_position_size : felt
    member baseline_position_size : felt
    member maximum_position_size : felt
end

# @notice struct to store details of assets with IDs
struct AssetWID:
    member id : felt
    member asset_version : felt
    member ticker : felt
    member short_name : felt
    member tradable : felt
    member collateral : felt
    member token_decimal : felt
    member metadata_id : felt
    member tick_size : felt
    member step_size : felt
    member minimum_order_size : felt
    member minimum_leverage : felt
    member maximum_leverage : felt
    member currently_allowed_leverage : felt
    member maintenance_margin_fraction : felt
    member initial_margin_fraction : felt
    member incremental_initial_margin_fraction : felt
    member incremental_position_size : felt
    member baseline_position_size : felt
    member maximum_position_size : felt
end

# @notice Struct to store base fee percentage for each tier for maker and taker
struct BaseFee:
    member numberOfTokens : felt
    member makerFee : felt
    member takerFee : felt
end

# @notice Struct to store discount percentage for each tier
struct Discount:
    member numberOfTokens : felt
    member discount : felt
end

# Struct to pass orders+signatures in a batch in the execute_batch fn
struct MultipleOrder:
    member pub_key : felt
    member sig_r : felt
    member sig_s : felt
    member orderID : felt
    member assetID : felt
    member collateralID : felt
    member price : felt
    member stopPrice : felt
    member orderType : felt
    member positionSize : felt
    member direction : felt
    member closeOrder : felt
    member leverage : felt
    member liquidatorAddress : felt
    member side : felt
end

# @notice struct to pass price data to the contract
struct PriceData:
    member assetID : felt
    member collateralID : felt
    member assetPrice : felt
    member collateralPrice : felt
end

# @notice struct for passing the order request to Account Contract
struct OrderRequest:
    member orderID : felt
    member assetID : felt
    member collateralID : felt
    member price : felt
    member stopPrice : felt
    member orderType : felt
    member positionSize : felt
    member direction : felt
    member closeOrder : felt
    member leverage : felt
    member liquidatorAddress : felt
end

# @notice struct for storing the order data to Account Contract
struct PositionDetails:
    member avg_execution_price : felt
    member position_size : felt
    member margin_amount : felt
    member borrowed_amount : felt
    member leverage : felt
end

<<<<<<< HEAD
# @notice struct for sending the array of positions for ABR calculations
struct NetPositions:
    member market_id : felt
    member position_size : felt
end

=======
>>>>>>> 248056ef
# Struct for passing signature to Account Contract
struct Signature:
    member r_value : felt
    member s_value : felt
end

# Struct for Withdrawal Request
struct WithdrawalRequest:
    member user_l1_address : felt
    member user_l2_address : felt
    member ticker : felt
    member amount : felt
end

# Struct to pass the transactions to the contract
struct Message:
    member sender : felt
    member to : felt
    member selector : felt
    member calldata : felt*
    member calldata_size : felt
    member nonce : felt
end

# status 0: initiated
# status 1: partial
# status 2: executed
# status 3: close partial
# status 4: close
# status 5: toBeDeleveraged
# status 6: toBeLiquidated
# status 7: fullyLiquidated
struct PositionDetailsWithIDs:
    member orderID : felt
    member avgExecutionPrice : felt
    member positionSize : felt
    member status : felt
    member marginAmount : felt
    member borrowedAmount : felt
    member leverage : felt
end

# Struct to store collateral balances
struct CollateralBalance:
    member assetID : felt
    member balance : felt
end

# Struct to store withdrawal details
# status 0: initiated
# status 1: withdrawal succcessful
struct WithdrawalHistory:
    member request_id : felt
    member collateral_id : felt
    member amount : felt
    member timestamp : felt
    member node_operator_L2_address : felt
    member fee : felt
    member status : felt
end

# Struct for hashing withdrawal request
struct WithdrawalRequestForHashing:
    member request_id : felt
    member collateral_id : felt
    member amount : felt
end

# Struct to store Market price
struct MarketPrice:
    member asset_id : felt
    member collateral_id : felt
    member timestamp : felt
    member price : felt
end

# Struct for message to consume for quoting fee in L1
struct QuoteL1Message:
    member user_l1_address : felt
    member ticker : felt
    member amount : felt
    member timestamp : felt
    member L1_fee_amount : felt
    member L1_fee_ticker : felt
end

# struct to store deposit payload information (for L1->L2 interaction) + other useful data
struct DepositData:
    member user_L1_address : felt
    member user_L2_address : felt
    member ticker : felt
    member amount : felt
    member nonce : felt
    member message_hash : felt
    member timestamp : felt
end<|MERGE_RESOLUTION|>--- conflicted
+++ resolved
@@ -130,15 +130,12 @@
     member leverage : felt
 end
 
-<<<<<<< HEAD
 # @notice struct for sending the array of positions for ABR calculations
 struct NetPositions:
     member market_id : felt
     member position_size : felt
 end
 
-=======
->>>>>>> 248056ef
 # Struct for passing signature to Account Contract
 struct Signature:
     member r_value : felt
