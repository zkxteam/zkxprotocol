--- conflicted
+++ resolved
@@ -64,8 +64,6 @@
     return ()
 end
 
-<<<<<<< HEAD
-=======
 ######################
 # External Functions #
 ######################
@@ -164,9 +162,6 @@
     return()
 end
 
-
-
->>>>>>> cb8f2de0
 # @notice Internal function called by pay_abr_users to iterate throught the positions of the account
 # @param account_address - Address of the user of whom the positions are passed
 # @param positions_len - Length of the positions array of the user
@@ -226,87 +221,20 @@
     if is_negative == TRUE:
         if [positions].direction == SHORT:
             # user pays
-<<<<<<< HEAD
-            IAccount.transfer_from_abr(
-                contract_address=account_address,
-                assetID_=[positions].collateralID,
-                marketID_=market_id,
-                amount=abs_payment_amount,
-            )
-            IABRFund.deposit(
-                contract_address=abr_funding, market_id_=market_id, amount=abs_payment_amount
-            )
-            tempvar syscall_ptr = syscall_ptr
-            tempvar pedersen_ptr : HashBuiltin* = pedersen_ptr
-            tempvar range_check_ptr = range_check_ptr
-        else:
-            # user receives
-            IABRFund.withdraw(
-                contract_address=abr_funding, market_id_=market_id, amount=abs_payment_amount
-            )
-
-            IAccount.transfer_abr(
-                contract_address=account_address,
-                assetID_=[positions].collateralID,
-                marketID_=market_id,
-                amount=abs_payment_amount,
-            )
-            tempvar syscall_ptr = syscall_ptr
-            tempvar pedersen_ptr : HashBuiltin* = pedersen_ptr
-            tempvar range_check_ptr = range_check_ptr
-=======
             user_pays(account_address, abr_funding, [positions].orderID, [positions].collateralID, market_id, abs_payment_amount)
         else:
             # user receives
             user_receives(account_address, abr_funding, [positions].orderID, [positions].collateralID, market_id, abs_payment_amount)
->>>>>>> cb8f2de0
         end
-        tempvar syscall_ptr = syscall_ptr
-        tempvar pedersen_ptr : HashBuiltin* = pedersen_ptr
-        tempvar range_check_ptr = range_check_ptr
-        # If the abr is positive
+    # If the abr is positive
     else:
         if [positions].direction == SHORT:
             # user receives
-<<<<<<< HEAD
-            IABRFund.withdraw(
-                contract_address=abr_funding, market_id_=market_id, amount=abs_payment_amount
-            )
-
-            IAccount.transfer_abr(
-                contract_address=account_address,
-                assetID_=[positions].collateralID,
-                marketID_=market_id,
-                amount=abs_payment_amount,
-            )
-            tempvar syscall_ptr = syscall_ptr
-            tempvar pedersen_ptr : HashBuiltin* = pedersen_ptr
-            tempvar range_check_ptr = range_check_ptr
-        else:
-            # user pays
-            IAccount.transfer_from_abr(
-                contract_address=account_address,
-                assetID_=[positions].collateralID,
-                marketID_=market_id,
-                amount=abs_payment_amount,
-            )
-
-            IABRFund.deposit(
-                contract_address=abr_funding, market_id_=market_id, amount=abs_payment_amount
-            )
-            tempvar syscall_ptr = syscall_ptr
-            tempvar pedersen_ptr : HashBuiltin* = pedersen_ptr
-            tempvar range_check_ptr = range_check_ptr
-=======
             user_receives(account_address, abr_funding, [positions].orderID, [positions].collateralID, market_id, abs_payment_amount)
         else:
             # user pays
             user_pays(account_address, abr_funding, [positions].orderID, [positions].collateralID, market_id, abs_payment_amount)
->>>>>>> cb8f2de0
         end
-        tempvar syscall_ptr = syscall_ptr
-        tempvar pedersen_ptr : HashBuiltin* = pedersen_ptr
-        tempvar range_check_ptr = range_check_ptr
     end
 
     # Get the latest block
@@ -383,4 +311,4 @@
         abr_contract,
         abr_funding_contract,
     )
-end
+end