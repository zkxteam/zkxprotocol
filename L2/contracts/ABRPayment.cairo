%lang starknet

from starkware.cairo.common.alloc import alloc
from starkware.cairo.common.bool import FALSE, TRUE
from starkware.cairo.common.cairo_builtins import HashBuiltin, SignatureBuiltin
from starkware.cairo.common.math import abs_value, assert_not_zero
from starkware.cairo.common.math_cmp import is_le
from starkware.starknet.common.syscalls import get_block_timestamp
from contracts.Math_64x61 import Math64x61_mul
from contracts.Constants import (
    ABR_FUNDS_INDEX,
    ABR_INDEX,
    AccountRegistry_INDEX,
    Market_INDEX,
    SHORT,
)

from contracts.DataTypes import NetPositions
from contracts.interfaces.IABR import IABR
from contracts.interfaces.IABRFund import IABRFund
from contracts.interfaces.IAccountManager import IAccountManager
from contracts.interfaces.IAccountRegistry import IAccountRegistry
from contracts.interfaces.IAuthorizedRegistry import IAuthorizedRegistry
from contracts.interfaces.IMarkets import IMarkets
from contracts.libraries.CommonLibrary import CommonLib

////////////
// Events //
////////////

// Event emitted when abr payment called for a position
@event
func abr_payment_called_user_position(market_id: felt, account_address: felt, timestamp: felt) {
}

/////////////////
// Constructor //
/////////////////

<<<<<<< HEAD
=======
// @notice
>>>>>>> bfb568f1
// @param registry_address_ - Address of the auth registry
// @param contract_version_ Version of the contract
@constructor
func constructor{syscall_ptr: felt*, pedersen_ptr: HashBuiltin*, range_check_ptr}(
    registry_address_: felt, contract_version_: felt
) {
    CommonLib.initialize(registry_address_, contract_version_);
    return ();
}

<<<<<<< HEAD
//////////////
// External //
//////////////

// @notice Pay abr function, should be called by the Node
=======
////////////////////////
// External Functions //
////////////////////////

// @notice Function to be called by the node
>>>>>>> bfb568f1
// @param account_addresses_len_ - Length of the account_addresses array being passed
// @param account_addresses_ - Account addresses array
@external
func pay_abr{syscall_ptr: felt*, pedersen_ptr: HashBuiltin*, range_check_ptr}(
    account_addresses_len: felt, account_addresses: felt*
) {
    // ## Signature checks go here ####

    // Get the account registry smart-contract
    let (registry) = CommonLib.get_registry_address();
    let (version) = CommonLib.get_contract_version();
    let (account_registry) = IAuthorizedRegistry.get_contract_address(
        contract_address=registry, index=AccountRegistry_INDEX, version=version
    );

    // Get the market smart-contract
    let (market_contract) = IAuthorizedRegistry.get_contract_address(
        contract_address=registry, index=Market_INDEX, version=version
    );

    // Get the ABR smart-contract
    let (abr_contract) = IAuthorizedRegistry.get_contract_address(
        contract_address=registry, index=ABR_INDEX, version=version
    );
    // Get the ABR-funding smart-contract
    let (abr_funding_contract) = IAuthorizedRegistry.get_contract_address(
        contract_address=registry, index=ABR_FUNDS_INDEX, version=version
    );
    return pay_abr_users(
        account_addresses_len,
        account_addresses,
        account_registry,
        market_contract,
        abr_contract,
        abr_funding_contract,
    );
}

<<<<<<< HEAD
//////////////
// Internal //
//////////////
=======
////////////////////////
// Internal Functions //
////////////////////////
>>>>>>> bfb568f1

// @notice Internal function called by pay_abr_users_positions to transfer funds between ABR Fund and users
// @param account_address_ - Address of the user of whom the positions are passed
// @param abr_funding_ - Address of the ABR Fund contract
// @param collateral_id_ - Collateral id of the position
// @param market_id_ - Market id of the position
// @param abs_payment_amount_ - Absolute value of ABR payment
func user_pays{syscall_ptr: felt*, pedersen_ptr: HashBuiltin*, range_check_ptr}(
    account_address_: felt,
    abr_funding_: felt,
    collateral_id_: felt,
    market_id_: felt,
    abs_payment_amount_: felt,
) {
    IAccountManager.transfer_from_abr(
        contract_address=account_address_,
        collateral_id_=collateral_id_,
        market_id_=market_id_,
        amount_=abs_payment_amount_,
    );
    IABRFund.deposit(
        contract_address=abr_funding_,
        account_address_=account_address_,
        market_id_=market_id_,
        amount_=abs_payment_amount_,
    );
    return ();
}

// @notice Internal function called by pay_abr_users_positions to transfer funds between ABR Fund and users
// @param account_address_ - Address of the user of whom the positions are passed
// @param abr_funding_ - Address of the ABR Fund contract
// @param collateral_id_ - Collateral id of the position
// @param market_id_ - Market id of the position
// @param abs_payment_amount_ - Absolute value of ABR payment
func user_receives{syscall_ptr: felt*, pedersen_ptr: HashBuiltin*, range_check_ptr}(
    account_address_: felt,
    abr_funding_: felt,
    collateral_id_: felt,
    market_id_: felt,
    abs_payment_amount_: felt,
) {
    IABRFund.withdraw(
        contract_address=abr_funding_,
        account_address_=account_address_,
        market_id_=market_id_,
        amount_=abs_payment_amount_,
    );
    IAccountManager.transfer_abr(
        contract_address=account_address_,
        collateral_id_=collateral_id_,
        market_id_=market_id_,
        amount_=abs_payment_amount_,
    );
    return ();
}

// @notice Internal function called by pay_abr_users to iterate throught the positions of the account
// @param account_address - Address of the user of whom the positions are passed
// @param net_positions_len_ - Length of the net positions array of the user
// @param net_positions_ - Net Positions array of the user
// @param market_contract_ - Address of the Market contract
// @param abr_contract_ - Address of the ABR contract
// @param abr_funding_contract_ - Address of the ABR Funding contract
func pay_abr_users_positions{syscall_ptr: felt*, pedersen_ptr: HashBuiltin*, range_check_ptr}(
    account_address_: felt,
    net_positions_len_: felt,
    net_positions_: NetPositions*,
    market_contract_: felt,
    abr_contract_: felt,
    abr_funding_: felt,
) {
    alloc_locals;

    if (net_positions_len_ == 0) {
        return ();
    }

    // Check if abr already collected
    let (is_called) = IAccountManager.timestamp_check(
        contract_address=account_address_, market_id_=[net_positions_].market_id
    );

    // Get the collateral ID of the market
    let (_, collateral_id) = IMarkets.get_asset_collateral_from_market(
        contract_address=market_contract_, market_id_=[net_positions_].market_id
    );

    if (is_called == 1) {
        return pay_abr_users_positions(
            account_address_,
            net_positions_len_ - 1,
            net_positions_ + NetPositions.SIZE,
            market_contract_,
            abr_contract_,
            abr_funding_,
        );
    }

    // Get the abr value
    let (abr: felt, price: felt, timestamp: felt) = IABR.get_abr_value(
        contract_address=abr_contract_, market_id=[net_positions_].market_id
    );

    // Find if the abr_rate is +ve or -ve
    let (position_value) = Math64x61_mul(price, [net_positions_].position_size);
    let (payment_amount) = Math64x61_mul(abr, position_value);
    let abs_payment_amount = abs_value(payment_amount);
    let is_negative = is_le(abr, 0);
    let is_negative_net_size = is_le([net_positions_].position_size, 0);

    // If the abr is negative
    if (is_negative == TRUE) {
        if (is_negative_net_size == 1) {
            // user pays
            user_pays(
                account_address_,
                abr_funding_,
                collateral_id,
                [net_positions_].market_id,
                abs_payment_amount,
            );
        } else {
            // user receives
            user_receives(
                account_address_,
                abr_funding_,
                collateral_id,
                [net_positions_].market_id,
                abs_payment_amount,
            );
        }
        // If the abr is positive
    } else {
        if (is_negative_net_size == 1) {
            // user receives
            user_receives(
                account_address_,
                abr_funding_,
                collateral_id,
                [net_positions_].market_id,
                abs_payment_amount,
            );
        } else {
            // user pays
            user_pays(
                account_address_,
                abr_funding_,
                collateral_id,
                [net_positions_].market_id,
                abs_payment_amount,
            );
        }
    }

    // Get the latest block
    let (block_timestamp) = get_block_timestamp();

    abr_payment_called_user_position.emit(
        market_id=[net_positions_].market_id,
        account_address=account_address_,
        timestamp=block_timestamp,
    );
    return pay_abr_users_positions(
        account_address_,
        net_positions_len_ - 1,
        net_positions_ + NetPositions.SIZE,
        market_contract_,
        abr_contract_,
        abr_funding_,
    );
}

// @notice Internal function called by pay_abr to iterate throught the account_addresses array
// @param account_addresses_len_ - Length of thee account_addresses array being passed
// @param account_addresses_ - Account addresses array
// @param account_registry_ - Address of the Account Registry contract
// @param market_contract_ - Address of the Market contract
// @param abr_contract_ - Address of the ABR contract
// @param abr_funding_contract_ - Address of the ABR Funding contract
func pay_abr_users{syscall_ptr: felt*, pedersen_ptr: HashBuiltin*, range_check_ptr}(
    account_addresses_len_: felt,
    account_addresses_: felt*,
    account_registry_: felt,
    market_contract_: felt,
    abr_contract_: felt,
    abr_funding_contract_: felt,
) {
    if (account_addresses_len_ == 0) {
        return ();
    }

    // Check if the user is added to Account Registry
    let (is_registered_user) = IAccountRegistry.is_registered_user(
        contract_address=account_registry_, address_=[account_addresses_]
    );

    // If not, skip the current iteration
    if (is_registered_user == FALSE) {
        return pay_abr_users(
            account_addresses_len_ - 1,
            account_addresses_ + 1,
            account_registry_,
            market_contract_,
            abr_contract_,
            abr_funding_contract_,
        );
    }

    // Get all the open positions of the user
    let (net_positions_len: felt, net_positions: NetPositions*) = IAccountManager.get_net_positions(
        contract_address=[account_addresses_]
    );

    // Do abr payments for each position
    pay_abr_users_positions(
        [account_addresses_],
        net_positions_len,
        net_positions,
        market_contract_,
        abr_contract_,
        abr_funding_contract_,
    );

    return pay_abr_users(
        account_addresses_len_ - 1,
        account_addresses_ + 1,
        account_registry_,
        market_contract_,
        abr_contract_,
        abr_funding_contract_,
    );
}<|MERGE_RESOLUTION|>--- conflicted
+++ resolved
@@ -37,10 +37,7 @@
 // Constructor //
 /////////////////
 
-<<<<<<< HEAD
-=======
 // @notice
->>>>>>> bfb568f1
 // @param registry_address_ - Address of the auth registry
 // @param contract_version_ Version of the contract
 @constructor
@@ -51,19 +48,11 @@
     return ();
 }
 
-<<<<<<< HEAD
-//////////////
-// External //
-//////////////
-
-// @notice Pay abr function, should be called by the Node
-=======
 ////////////////////////
 // External Functions //
 ////////////////////////
 
 // @notice Function to be called by the node
->>>>>>> bfb568f1
 // @param account_addresses_len_ - Length of the account_addresses array being passed
 // @param account_addresses_ - Account addresses array
 @external
@@ -102,15 +91,9 @@
     );
 }
 
-<<<<<<< HEAD
-//////////////
-// Internal //
-//////////////
-=======
 ////////////////////////
 // Internal Functions //
 ////////////////////////
->>>>>>> bfb568f1
 
 // @notice Internal function called by pay_abr_users_positions to transfer funds between ABR Fund and users
 // @param account_address_ - Address of the user of whom the positions are passed
