%lang starknet

from starkware.cairo.common.alloc import alloc
from starkware.cairo.common.cairo_builtins import HashBuiltin
from starkware.cairo.common.math import assert_not_zero
from starkware.starknet.common.messages import send_message_to_l1
from starkware.starknet.common.syscalls import get_caller_address

from contracts.Constants import AccountRegistry_INDEX, L1_ZKX_Address_INDEX
from contracts.DataTypes import WithdrawalRequest
from contracts.interfaces.IAccountManager import IAccountManager
from contracts.interfaces.IAccountRegistry import IAccountRegistry
from contracts.interfaces.IAuthorizedRegistry import IAuthorizedRegistry
from contracts.libraries.CommonLibrary import CommonLib
from contracts.libraries.Utils import verify_caller_authority

//############
// Constants #
//############
const MESSAGE_WITHDRAW = 3;

//#########
// Events #
//#########

// Event emitted whenever add_withdrawal_request() is called
@event
func add_withdrawal_request_called(
    request_id: felt, user_l1_address: felt, ticker: felt, amount: felt, user_l2_address: felt
) {
}

// Event emitted whenever update_withdrawal_request() l1 handler is called
@event
func update_withdrawal_request_called(from_address: felt, user_l2_address: felt, request_id: felt) {
}
<<<<<<< HEAD

//##########
// Storage #
//##########

// Stores the contract version
@storage_var
func contract_version() -> (version: felt) {
}

// Stores the address of Authorized Registry contract
@storage_var
func registry_address() -> (contract_address: felt) {
}
=======

//##########
// Storage #
//##########
>>>>>>> 46274dfe

// Maps request id to withdrawal request
@storage_var
func withdrawal_request_mapping(request_id: felt) -> (res: WithdrawalRequest) {
}

//##############
// Constructor #
//##############

// @notice Constructor of the smart-contract
// @param registry_address_ Address of the AuthorizedRegistry contract
// @param version_ Version of this contract
@constructor
func constructor{syscall_ptr: felt*, pedersen_ptr: HashBuiltin*, range_check_ptr}(
    registry_address_: felt, version_: felt
) {
<<<<<<< HEAD
    with_attr error_message("Registry address and version cannot be 0") {
        assert_not_zero(registry_address_);
        assert_not_zero(version_);
    }

    registry_address.write(value=registry_address_);
    contract_version.write(value=version_);
=======
    CommonLib.initialize(registry_address_, version_);
>>>>>>> 46274dfe
    return ();
}

//#################
// View Functions #
//#################

// @notice Function to get withdrawal request corresponding to the request ID
// @param request_id_ ID of the withdrawal Request
// @return withdrawal_request - returns withdrawal request structure
@view
func get_withdrawal_request_data{syscall_ptr: felt*, pedersen_ptr: HashBuiltin*, range_check_ptr}(
    request_id_: felt
) -> (withdrawal_request: WithdrawalRequest) {
    let (res: WithdrawalRequest) = withdrawal_request_mapping.read(request_id=request_id_);
    return (withdrawal_request=res);
}

//#############
// L1 Handler #
//#############

// @notice Function to handle status updates on withdrawal requests
// @param from_address - The address from where update withdrawal request function is called from
// @param request_id_ - ID of the withdrawal Request
@l1_handler
func update_withdrawal_request{syscall_ptr: felt*, pedersen_ptr: HashBuiltin*, range_check_ptr}(
    from_address: felt, request_id_: felt
) {
<<<<<<< HEAD
    let (registry) = registry_address.read();
    let (version) = contract_version.read();
=======
    let (registry) = CommonLib.get_registry_address();
    let (version) = CommonLib.get_contract_version();
>>>>>>> 46274dfe

    // Get L1 ZKX contract address
    let (l1_zkx_address) = IAuthorizedRegistry.get_contract_address(
        contract_address=registry, index=L1_ZKX_Address_INDEX, version=version
    );

    // Make sure the message was sent by the intended L1 contract.
<<<<<<< HEAD
    with_attr error_message("from address is not matching") {
=======
    with_attr error_message("From address is not matching") {
>>>>>>> 46274dfe
        assert from_address = l1_zkx_address;
    }

    // get current withdrawal request object according to request_id_
    let current_request: WithdrawalRequest = withdrawal_request_mapping.read(request_id_);

    // get user_l2_address to be used for updating withdrawal history in AccountManager
    let user_l2_address = current_request.user_l2_address;
    assert_not_zero(user_l2_address);
    // Create a struct with the withdrawal Request
    let updated_request = WithdrawalRequest(
        user_l1_address=0, user_l2_address=0, ticker=0, amount=0
    );
    withdrawal_request_mapping.write(request_id=request_id_, value=updated_request);

    // update withdrawal history status field to 1
    IAccountManager.update_withdrawal_history(
        contract_address=user_l2_address, request_id_=request_id_
    );

    // update_withdrawal_request_called event is emitted
    update_withdrawal_request_called.emit(
        from_address=from_address, user_l2_address=user_l2_address, request_id=request_id_
    );

    return ();
}

//#####################
// External Functions #
//#####################

// @notice function to add withdrawal request to the withdrawal request array
// @param request_id_ ID of the withdrawal Request
// @param user_l1_address_ User's L1 wallet address
// @param ticker_ collateral for the requested withdrawal
// @param amount_ Amount to be withdrawn
@external
func add_withdrawal_request{syscall_ptr: felt*, pedersen_ptr: HashBuiltin*, range_check_ptr}(
    request_id_: felt, user_l1_address_: felt, ticker_: felt, amount_: felt
) {
<<<<<<< HEAD
    let (registry) = registry_address.read();
    let (version) = contract_version.read();
=======
    let (registry) = CommonLib.get_registry_address();
    let (version) = CommonLib.get_contract_version();
>>>>>>> 46274dfe
    let (caller) = get_caller_address();

    // fetch account registry contract address
    let (account_registry_address) = IAuthorizedRegistry.get_contract_address(
        contract_address=registry, index=AccountRegistry_INDEX, version=version
    );
    // check whether caller is registered user
    let (present) = IAccountRegistry.is_registered_user(
        contract_address=account_registry_address, address_=caller
    );

    with_attr error_message("Called account contract is not registered") {
        assert_not_zero(present);
    }

    // Create a struct with the withdrawal Request
    let new_request = WithdrawalRequest(
        user_l1_address=user_l1_address_, user_l2_address=caller, ticker=ticker_, amount=amount_
    );

    withdrawal_request_mapping.write(request_id=request_id_, value=new_request);

    // Get L1 ZKX contract address
    let (L1_ZKX_contract_address) = IAuthorizedRegistry.get_contract_address(
        contract_address=registry, index=L1_ZKX_Address_INDEX, version=version
    );
    // Send the withdrawal message.
    let (message_payload: felt*) = alloc();
    assert message_payload[0] = MESSAGE_WITHDRAW;
    assert message_payload[1] = user_l1_address_;
    assert message_payload[2] = ticker_;
    assert message_payload[3] = amount_;
    assert message_payload[4] = request_id_;

    // Send Message to L1
    send_message_to_l1(to_address=L1_ZKX_contract_address, payload_size=5, payload=message_payload);

    // add_withdrawal_request_called event is emitted
    add_withdrawal_request_called.emit(
        request_id=request_id_,
        user_l1_address=user_l1_address_,
        ticker=ticker_,
        amount=amount_,
        user_l2_address=caller,
    );

    return ();
}<|MERGE_RESOLUTION|>--- conflicted
+++ resolved
@@ -34,27 +34,10 @@
 @event
 func update_withdrawal_request_called(from_address: felt, user_l2_address: felt, request_id: felt) {
 }
-<<<<<<< HEAD
 
 //##########
 // Storage #
 //##########
-
-// Stores the contract version
-@storage_var
-func contract_version() -> (version: felt) {
-}
-
-// Stores the address of Authorized Registry contract
-@storage_var
-func registry_address() -> (contract_address: felt) {
-}
-=======
-
-//##########
-// Storage #
-//##########
->>>>>>> 46274dfe
 
 // Maps request id to withdrawal request
 @storage_var
@@ -72,17 +55,7 @@
 func constructor{syscall_ptr: felt*, pedersen_ptr: HashBuiltin*, range_check_ptr}(
     registry_address_: felt, version_: felt
 ) {
-<<<<<<< HEAD
-    with_attr error_message("Registry address and version cannot be 0") {
-        assert_not_zero(registry_address_);
-        assert_not_zero(version_);
-    }
-
-    registry_address.write(value=registry_address_);
-    contract_version.write(value=version_);
-=======
     CommonLib.initialize(registry_address_, version_);
->>>>>>> 46274dfe
     return ();
 }
 
@@ -112,13 +85,8 @@
 func update_withdrawal_request{syscall_ptr: felt*, pedersen_ptr: HashBuiltin*, range_check_ptr}(
     from_address: felt, request_id_: felt
 ) {
-<<<<<<< HEAD
-    let (registry) = registry_address.read();
-    let (version) = contract_version.read();
-=======
     let (registry) = CommonLib.get_registry_address();
     let (version) = CommonLib.get_contract_version();
->>>>>>> 46274dfe
 
     // Get L1 ZKX contract address
     let (l1_zkx_address) = IAuthorizedRegistry.get_contract_address(
@@ -126,11 +94,7 @@
     );
 
     // Make sure the message was sent by the intended L1 contract.
-<<<<<<< HEAD
-    with_attr error_message("from address is not matching") {
-=======
     with_attr error_message("From address is not matching") {
->>>>>>> 46274dfe
         assert from_address = l1_zkx_address;
     }
 
@@ -172,13 +136,8 @@
 func add_withdrawal_request{syscall_ptr: felt*, pedersen_ptr: HashBuiltin*, range_check_ptr}(
     request_id_: felt, user_l1_address_: felt, ticker_: felt, amount_: felt
 ) {
-<<<<<<< HEAD
-    let (registry) = registry_address.read();
-    let (version) = contract_version.read();
-=======
     let (registry) = CommonLib.get_registry_address();
     let (version) = CommonLib.get_contract_version();
->>>>>>> 46274dfe
     let (caller) = get_caller_address();
 
     // fetch account registry contract address
