--- conflicted
+++ resolved
@@ -1,5 +1,18 @@
 const { expect } = require("chai");
 const { ethers } = require("hardhat");
+
+const parseEther = ethers.utils.parseEther;
+const ETH_TICKER = 4543560;
+const ADD_ASSET_INDEX = 1;
+const WITHDRAWAL_INDEX = 3;
+const ROGUE_L2_ADDRESS = 444444444444444;
+const ALICE_L2_ADDRESS = "0x2bcede62aeb41831af3b1d24b0f3733abbf7590eb38e7dc1b923ef578d76ea8";
+const TOKEN_UNIT = 10**6;
+const ZERO_ADDRESS = "0x0000000000000000000000000000000000000000";
+const L2_ASSET_ADDRESS = "0x054a91922c368c98503e3820330b997babaaf2beb05d96f5d9283bd2285fcbda";
+const L2_WITHDRAWAL_ADDRESS = "0x054a91922c368c98503e3820330b997babaaf2beb05d96f5d9283bd2285fcbdb";
+const ZKX_TICKER = 1234567;
+const ZKX_ASSET_ID = 90986567876;
 
 async function deployStarknetCoreMock(deployer) {
   const factory = await ethers.getContractFactory('StarknetCoreMock', deployer);
@@ -8,7 +21,12 @@
   return mock;
 }
 
-async function deployL1ZKXContract(deployer, starknetCoreAddress, assetContractAddress, withdrawalRequestContractAddress) {
+async function deployL1ZKXContract(
+  deployer, 
+  starknetCoreAddress, 
+  assetContractAddress = L2_ASSET_ADDRESS, 
+  withdrawalRequestContractAddress = L2_WITHDRAWAL_ADDRESS
+) {
   const factory = await ethers.getContractFactory('L1ZKXContract', deployer);
   const contract = await factory.deploy(starknetCoreAddress, assetContractAddress, withdrawalRequestContractAddress);
   await contract.deployed();
@@ -22,23 +40,6 @@
   return token;
 }
 
-const parseEther = ethers.utils.parseEther;
-const ETH_TICKER = 4543560;
-<<<<<<< HEAD
-const WITHDRAWAL_INDEX = 0;
-const ADD_ASSET_INDEX = 1;
-const ALICE_L2_ADDRESS = 123456789987654;
-const ROGUE_L2_ADDRESS = 444444444444444;
-=======
-const WITHDRAWAL_INDEX = 3;
-const ALICE_L2_ADDRESS = "0x2bcede62aeb41831af3b1d24b0f3733abbf7590eb38e7dc1b923ef578d76ea8";
->>>>>>> 72d652cf
-const TOKEN_UNIT = 10**6;
-const ZERO_ADDRESS = "0x0000000000000000000000000000000000000000";
-const ASSET_ADDRESS = "0xA33E7000000000000000000000000000000A33E7";
-const ZKX_TICKER = 1234567;
-const ZKX_ASSET_ID = 90986567876;
-
 describe('Deposits', function () {
   it("Constructor event emission ", async function () {
     const [admin] = await ethers.getSigners();
@@ -54,11 +55,7 @@
     // Setup environment
     const [admin, alice, rogue] = await ethers.getSigners();
     const starknetCoreMock = await deployStarknetCoreMock(admin);
-<<<<<<< HEAD
-    const L1ZKXContract = await deployL1ZKXContract(admin, starknetCoreMock.address, ASSET_ADDRESS, 0);
-=======
-    const L1ZKXContract = await deployL1ZKXContract(admin, starknetCoreMock.address, "0x054a91922c368c98503e3820330b997babaaf2beb05d96f5d9283bd2285fcbda", "0x054a91922c368c98503e3820330b997babaaf2beb05d96f5d9283bd2285fcbdb");
->>>>>>> 72d652cf
+    const L1ZKXContract = await deployL1ZKXContract(admin, starknetCoreMock.address);
     const aliceContract = L1ZKXContract.connect(alice);
 
     // Deposit to L1
@@ -99,13 +96,12 @@
     // Withdrawal should send a message to L2
     expect(await starknetCoreMock.invokedSendMessageToL2Count()).to.be.eq(2);
   });
-<<<<<<< HEAD
 
   it('Deposit and then withdraw tokens', async function () {
     // Setup environment
     const [admin, alice, rogue] = await ethers.getSigners();
     const starknetCoreMock = await deployStarknetCoreMock(admin);
-    const L1ZKXContract = await deployL1ZKXContract(admin, starknetCoreMock.address, ASSET_ADDRESS, 0);
+    const L1ZKXContract = await deployL1ZKXContract(admin, starknetCoreMock.address);
     const ZKXToken = await deployZKXToken(admin);
     const aliceContract = L1ZKXContract.connect(alice);
 
@@ -115,7 +111,7 @@
       ZKX_TICKER,
       ZKX_ASSET_ID
     ];
-    await starknetCoreMock.addL2ToL1Message(ASSET_ADDRESS, L1ZKXContract.address, addAssetPayload);
+    await starknetCoreMock.addL2ToL1Message(L2_ASSET_ADDRESS, L1ZKXContract.address, addAssetPayload);
     await L1ZKXContract.updateAssetListInL1(ZKX_TICKER, ZKX_ASSET_ID);
 
     // Now Alice's balance is 100 tokens
@@ -174,18 +170,12 @@
     expect(await starknetCoreMock.invokedSendMessageToL2Count()).to.be.eq(2);
   });
 
-=======
-  
->>>>>>> 72d652cf
+
   it('Multiple token deposits', async function () {
     // Setup environment
     const [admin, alice] = await ethers.getSigners();
     const starknetCoreMock = await deployStarknetCoreMock(admin);
-<<<<<<< HEAD
-    const L1ZKXContract = await deployL1ZKXContract(admin, starknetCoreMock.address, ASSET_ADDRESS, 0);
-=======
-    const L1ZKXContract = await deployL1ZKXContract(admin, starknetCoreMock.address, "0x054a91922c368c98503e3820330b997babaaf2beb05d96f5d9283bd2285fcbda", "0x054a91922c368c98503e3820330b997babaaf2beb05d96f5d9283bd2285fcbdb");
->>>>>>> 72d652cf
+    const L1ZKXContract = await deployL1ZKXContract(admin, starknetCoreMock.address);
     const ZKXToken = await deployZKXToken(admin);
     const aliceContract = L1ZKXContract.connect(alice);
 
@@ -230,11 +220,7 @@
     // Setup environment
     const [admin, alice] = await ethers.getSigners();
     const starknetCoreMock = await deployStarknetCoreMock(admin);
-<<<<<<< HEAD
-    const L1ZKXContract = await deployL1ZKXContract(admin, starknetCoreMock.address, ASSET_ADDRESS, 0);
-=======
-    const L1ZKXContract = await deployL1ZKXContract(admin, starknetCoreMock.address, "0x054a91922c368c98503e3820330b997babaaf2beb05d96f5d9283bd2285fcbda", "0x054a91922c368c98503e3820330b997babaaf2beb05d96f5d9283bd2285fcbdb");
->>>>>>> 72d652cf
+    const L1ZKXContract = await deployL1ZKXContract(admin, starknetCoreMock.address);
     const aliceContract = L1ZKXContract.connect(alice);
 
     // Transfer ETH 3 times, all should succeed
@@ -255,11 +241,7 @@
     // Deploy contract
     const [admin] = await ethers.getSigners();
     const starknetCoreMock = await deployStarknetCoreMock(admin);
-<<<<<<< HEAD
-    const L1ZKXContract = await deployL1ZKXContract(admin, starknetCoreMock.address, ASSET_ADDRESS, 0);
-=======
-    const L1ZKXContract = await deployL1ZKXContract(admin, starknetCoreMock.address, "0x054a91922c368c98503e3820330b997babaaf2beb05d96f5d9283bd2285fcbda", "0x054a91922c368c98503e3820330b997babaaf2beb05d96f5d9283bd2285fcbdb");
->>>>>>> 72d652cf
+    const L1ZKXContract = await deployL1ZKXContract(admin, starknetCoreMock.address);
     
     // Check state
     expect(await L1ZKXContract.owner()).to.be.eq(admin.address);
@@ -270,7 +252,7 @@
     const [admin] = await ethers.getSigners();
 
     await expect(
-      deployL1ZKXContract(admin, ZERO_ADDRESS, "0x054a91922c368c98503e3820330b997babaaf2beb05d96f5d9283bd2285fcbda", "0x054a91922c368c98503e3820330b997babaaf2beb05d96f5d9283bd2285fcbdb")
+      deployL1ZKXContract(admin, ZERO_ADDRESS, L2_ASSET_ADDRESS, L2_WITHDRAWAL_ADDRESS)
     ).to.be.revertedWith("StarknetCore address not provided");
   });
 
